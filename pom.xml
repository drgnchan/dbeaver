--- conflicted
+++ resolved
@@ -1,437 +1,215 @@
-<<<<<<< HEAD
-<?xml version="1.0" encoding="UTF-8"?>
-<project xsi:schemaLocation="http://maven.apache.org/POM/4.0.0 http://maven.apache.org/xsd/maven-4.0.0.xsd"
-         xmlns="http://maven.apache.org/POM/4.0.0"
-         xmlns:xsi="http://www.w3.org/2001/XMLSchema-instance">
-    <modelVersion>4.0.0</modelVersion>
-    <groupId>org.jkiss.dbeaver</groupId>
-    <artifactId>dbeaver</artifactId>
-    <version>1.0.0</version>
-    <packaging>pom</packaging>
-
-    <properties>
-        <dbeaver-version>4.2.4</dbeaver-version>
-        <dbeaver-product>DBeaver</dbeaver-product>
-        <tycho-version>1.0.0</tycho-version>
-        <tycho-versions-version>0.26.0</tycho-versions-version>
-        <project.build.sourceEncoding>UTF-8</project.build.sourceEncoding>
-        <maven.build.timestamp.format>yyyyMMddHHmm</maven.build.timestamp.format>
-        <eclipse-p2-repo.url>http://download.eclipse.org/releases/oxygen/</eclipse-p2-repo.url>
-        <local-p2-repo.url>https://dbeaver.jkiss.org/eclipse-repo</local-p2-repo.url>
-    </properties>
-
-    <modules>
-        <module>modules/org.jkiss.utils</module>
-        <module>modules/org.jkiss.wmi</module>
-
-        <module>plugins/org.jkiss.dbeaver.runtime.ide.core</module>
-        <module>plugins/org.jkiss.dbeaver.core</module>
-        <module>plugins/org.jkiss.dbeaver.ui</module>
-        <module>plugins/org.jkiss.dbeaver.core.application</module>
-        <module>plugins/org.jkiss.dbeaver.core.eclipse</module>
-        <module>plugins/org.jkiss.dbeaver.ext.db2</module>
-        <module>plugins/org.jkiss.dbeaver.ext.derby</module>
-        <module>plugins/org.jkiss.dbeaver.ext.erd</module>
-		<module>plugins/org.jkiss.dbeaver.ext.ui.locks</module>
-        <module>plugins/org.jkiss.dbeaver.ext.firebird</module>
-        <module>plugins/org.jkiss.dbeaver.ext.generic</module>
-        <module>plugins/org.jkiss.dbeaver.ext.import-config</module>
-        <module>plugins/org.jkiss.dbeaver.ext.h2</module>
-        <module>plugins/org.jkiss.dbeaver.ext.hsqldb</module>
-        <module>plugins/org.jkiss.dbeaver.ext.informix</module>
-        <module>plugins/org.jkiss.dbeaver.ext.mssql</module>
-        <module>plugins/org.jkiss.dbeaver.ext.mysql</module>
-        <module>plugins/org.jkiss.dbeaver.ext.netezza</module>
-        <module>plugins/org.jkiss.dbeaver.ext.oracle</module>
-        <module>plugins/org.jkiss.dbeaver.ext.phoenix</module>
-        <module>plugins/org.jkiss.dbeaver.ext.postgresql</module>
-        <module>plugins/org.jkiss.dbeaver.ext.sqlite</module>
-        <module>plugins/org.jkiss.dbeaver.ext.vertica</module>
-        <module>plugins/org.jkiss.dbeaver.ext.teradata</module>
-        <module>plugins/org.jkiss.dbeaver.ext.exasol</module>
-        <module>plugins/org.jkiss.dbeaver.ext.wmi</module>
-        <module>plugins/org.jkiss.dbeaver.ext.sample.database</module>
-        <module>plugins/org.jkiss.dbeaver.ext.ui.svg</module>
-		<module>plugins/org.jkiss.dbeaver.data.office</module>
-        <module>plugins/org.jkiss.dbeaver.model</module>
-        <module>plugins/org.jkiss.dbeaver.test</module>
-
-        <module>features/org.jkiss.dbeaver.core.feature</module>
-        <module>features/org.jkiss.dbeaver.ext.db2.feature</module>
-        <module>features/org.jkiss.dbeaver.ext.generic.feature</module>
-        <module>features/org.jkiss.dbeaver.ext.mysql.feature</module>
-        <module>features/org.jkiss.dbeaver.ext.oracle.feature</module>
-        <module>features/org.jkiss.dbeaver.ext.wmi.feature</module>
-        <module>features/org.jkiss.dbeaver.ext.exasol.feature</module>
-		<module>features/org.jkiss.dbeaver.ext.office.feature</module>
-        <module>features/org.jkiss.dbeaver.ext.ui.svg.feature</module>
-        <module>features/org.jkiss.dbeaver.rcp.feature</module>
-        <module>features/org.jkiss.dbeaver.runtime.feature</module>
-        <module>features/org.jkiss.dbeaver.standalone.feature</module>
-        <module>features/org.jkiss.dbeaver.ce.feature</module>		
-
-        <module>releng/org.jikss.dbeaver.office.repository</module>
-
-        <module>bundles/org.jkiss.dbeaver.core.nls</module>
-        <module>features/org.jkiss.dbeaver.runtime.nls.feature</module>
-        <module>releng/org.jkiss.dbeaver.nls.repository</module>
-
-        <module>product/updateSite</module>
-        <module>product/standalone</module>
-
-        <module>tests/org.jkiss.dbeaver.runtime.ide.core.tests</module>
-    </modules>
-
-    <repositories>
-        <repository>
-            <id>eclipse-p2-repo</id>
-            <url>${eclipse-p2-repo.url}</url>
-            <layout>p2</layout>
-        </repository>
-        <repository>
-            <id>local-contrib</id>
-            <url>${local-p2-repo.url}</url>
-            <layout>p2</layout>
-        </repository>
-    </repositories>
-
-    <build>
-        <plugins>
-
-            <!-- Tycho build -->
-            <plugin>
-                <groupId>org.eclipse.tycho</groupId>
-                <artifactId>target-platform-configuration</artifactId>
-                <version>${tycho-version}</version>
-                <configuration>
-                    <environments>
-                        <environment>
-                            <os>win32</os>
-                            <ws>win32</ws>
-                            <arch>x86</arch>
-                        </environment>
-                        <environment>
-                            <os>win32</os>
-                            <ws>win32</ws>
-                            <arch>x86_64</arch>
-                        </environment>
-                        <environment>
-                            <os>linux</os>
-                            <ws>gtk</ws>
-                            <arch>x86</arch>
-                        </environment>
-                        <environment>
-                            <os>linux</os>
-                            <ws>gtk</ws>
-                            <arch>x86_64</arch>
-                        </environment>
-                        <environment>
-                            <os>macosx</os>
-                            <ws>cocoa</ws>
-                            <arch>x86_64</arch>
-                        </environment>
-<!--
-                        <environment>
-                            <os>solaris</os>
-                            <ws>gtk</ws>
-                            <arch>x86_64</arch>
-                        </environment>
--->
-                    </environments>
-                </configuration>
-            </plugin>
-
-            <plugin>
-                <groupId>org.eclipse.tycho</groupId>
-                <artifactId>tycho-maven-plugin</artifactId>
-                <version>${tycho-version}</version>
-                <extensions>true</extensions>
-            </plugin>
-
-<!--
-            <plugin>
-                <groupId>org.eclipse.tycho</groupId>
-                <artifactId>tycho-versions-plugin</artifactId>
-                <version>${tycho-versions-version}</version>
-                <extensions>true</extensions>
-            </plugin>
--->
-
-            <plugin>
-                <groupId>org.eclipse.tycho</groupId>
-                <artifactId>tycho-compiler-plugin</artifactId>
-                <version>${tycho-version}</version>
-                <configuration>
-                    <source>1.8</source>
-                    <target>1.8</target>
-                    <compilerArgument>-warn:+discouraged,forbidden</compilerArgument>
-                </configuration>
-            </plugin>
-
-            <!-- Set Built-By info -->
-            <plugin>
-                <groupId>org.eclipse.tycho</groupId>
-                <artifactId>tycho-packaging-plugin</artifactId>
-                <version>${tycho-version}</version>
-                <configuration>
-                    <archive>
-                        <manifestEntries>
-                            <Built-By>jkiss.org</Built-By>
-                            <Created-By>jkiss.org</Created-By>
-                            <Build-Time>${maven.build.timestamp}</Build-Time>
-                        </manifestEntries>
-                        <addMavenDescriptor>false</addMavenDescriptor>
-                    </archive>
-                </configuration>
-            </plugin>
-
-            <plugin>
-                <artifactId>maven-compiler-plugin</artifactId>
-                <version>2.3.2</version>
-                <configuration>
-                    <source>1.8</source>
-                    <target>1.8</target>
-                </configuration>
-            </plugin>
-
-            <!-- Signing -->
-            <!--plugin>
-                <groupId>org.apache.maven.plugins</groupId>
-                <artifactId>maven-jarsigner-plugin</artifactId>
-                <version>1.2</version>
-                <configuration>
-                    <keystore>file://C:\tmp\eclipse-signing.keystore </keystore>
-                    <storepass>dbeaver</storepass>
-                    <alias>dbeaver</alias>
-                    <keypass>dbeaver</keypass>
-                </configuration>
-                <executions>
-                    <execution>
-                        <id>sign</id>
-                        <goals>
-                            <goal>sign</goal>
-                        </goals>
-                    </execution>
-                </executions>
-            </plugin-->
-
-        </plugins>
-    </build>
-</project>
-=======
-<?xml version="1.0" encoding="UTF-8"?>
-<project xsi:schemaLocation="http://maven.apache.org/POM/4.0.0 http://maven.apache.org/xsd/maven-4.0.0.xsd"
-         xmlns="http://maven.apache.org/POM/4.0.0"
-         xmlns:xsi="http://www.w3.org/2001/XMLSchema-instance">
-    <modelVersion>4.0.0</modelVersion>
-    <groupId>org.jkiss.dbeaver</groupId>
-    <artifactId>dbeaver</artifactId>
-    <version>1.0.0</version>
-    <packaging>pom</packaging>
-
-    <properties>
-        <dbeaver-version>4.2.4</dbeaver-version>
-        <dbeaver-product>DBeaver</dbeaver-product>
-        <tycho-version>1.0.0</tycho-version>
-        <tycho-versions-version>0.26.0</tycho-versions-version>
-        <project.build.sourceEncoding>UTF-8</project.build.sourceEncoding>
-        <maven.build.timestamp.format>yyyyMMddHHmm</maven.build.timestamp.format>
-        <eclipse-p2-repo.url>http://download.eclipse.org/releases/oxygen/</eclipse-p2-repo.url>
-        <local-p2-repo.url>https://dbeaver.jkiss.org/eclipse-repo</local-p2-repo.url>
-    </properties>
-
-    <modules>
-        <module>modules/org.jkiss.utils</module>
-        <module>modules/org.jkiss.wmi</module>
-
-        <module>plugins/org.jkiss.dbeaver.runtime.ide.core</module>
-        <module>plugins/org.jkiss.dbeaver.core</module>
-        <module>plugins/org.jkiss.dbeaver.ui</module>
-        <module>plugins/org.jkiss.dbeaver.core.application</module>
-        <module>plugins/org.jkiss.dbeaver.core.eclipse</module>
-        <module>plugins/org.jkiss.dbeaver.ext.db2</module>
-        <module>plugins/org.jkiss.dbeaver.ext.derby</module>
-        <module>plugins/org.jkiss.dbeaver.ext.erd</module>
-		<module>plugins/org.jkiss.dbeaver.ext.ui.locks</module>
-        <module>plugins/org.jkiss.dbeaver.ext.firebird</module>
-        <module>plugins/org.jkiss.dbeaver.ext.generic</module>
-        <module>plugins/org.jkiss.dbeaver.ext.import-config</module>
-        <module>plugins/org.jkiss.dbeaver.ext.h2</module>
-        <module>plugins/org.jkiss.dbeaver.ext.hsqldb</module>
-        <module>plugins/org.jkiss.dbeaver.ext.informix</module>
-        <module>plugins/org.jkiss.dbeaver.ext.mssql</module>
-        <module>plugins/org.jkiss.dbeaver.ext.mysql</module>
-        <module>plugins/org.jkiss.dbeaver.ext.netezza</module>
-        <module>plugins/org.jkiss.dbeaver.ext.oracle</module>
-        <module>plugins/org.jkiss.dbeaver.ext.phoenix</module>
-        <module>plugins/org.jkiss.dbeaver.ext.postgresql</module>
-        <module>plugins/org.jkiss.dbeaver.ext.sqlite</module>
-        <module>plugins/org.jkiss.dbeaver.ext.vertica</module>
-        <module>plugins/org.jkiss.dbeaver.ext.teradata</module>
-        <module>plugins/org.jkiss.dbeaver.ext.exasol</module>
-        <module>plugins/org.jkiss.dbeaver.ext.wmi</module>
-        <module>plugins/org.jkiss.dbeaver.ext.sample.database</module>
-        <module>plugins/org.jkiss.dbeaver.ext.ui.svg</module>
-		<module>plugins/org.jkiss.dbeaver.data.office</module>
-        <module>plugins/org.jkiss.dbeaver.model</module>
-        <module>plugins/org.jkiss.dbeaver.test</module>
-
-        <module>features/org.jkiss.dbeaver.core.feature</module>
-        <module>features/org.jkiss.dbeaver.ext.db2.feature</module>
-        <module>features/org.jkiss.dbeaver.ext.generic.feature</module>
-        <module>features/org.jkiss.dbeaver.ext.mysql.feature</module>
-        <module>features/org.jkiss.dbeaver.ext.oracle.feature</module>
-        <module>features/org.jkiss.dbeaver.ext.wmi.feature</module>
-        <module>features/org.jkiss.dbeaver.ext.exasol.feature</module>
-		<module>features/org.jkiss.dbeaver.ext.office.feature</module>
-        <module>features/org.jkiss.dbeaver.ext.ui.svg.feature</module>
-        <module>features/org.jkiss.dbeaver.rcp.feature</module>
-        <module>features/org.jkiss.dbeaver.runtime.feature</module>
-        <module>features/org.jkiss.dbeaver.standalone.feature</module>
-        <module>features/org.jkiss.dbeaver.ce.feature</module>		
-
-        <module>bundles/org.jkiss.dbeaver.core.nls</module>
-        <module>features/org.jkiss.dbeaver.runtime.nls.feature</module>
-
-        <module>product/standalone</module>
-
-        <module>tests/org.jkiss.dbeaver.runtime.ide.core.tests</module>
-    </modules>
-
-    <repositories>
-        <repository>
-            <id>eclipse-p2-repo</id>
-            <url>${eclipse-p2-repo.url}</url>
-            <layout>p2</layout>
-        </repository>
-        <repository>
-            <id>local-contrib</id>
-            <url>${local-p2-repo.url}</url>
-            <layout>p2</layout>
-        </repository>
-    </repositories>
-
-    <build>
-        <plugins>
-
-            <!-- Tycho build -->
-            <plugin>
-                <groupId>org.eclipse.tycho</groupId>
-                <artifactId>target-platform-configuration</artifactId>
-                <version>${tycho-version}</version>
-                <configuration>
-                    <environments>
-                        <environment>
-                            <os>win32</os>
-                            <ws>win32</ws>
-                            <arch>x86</arch>
-                        </environment>
-                        <environment>
-                            <os>win32</os>
-                            <ws>win32</ws>
-                            <arch>x86_64</arch>
-                        </environment>
-                        <environment>
-                            <os>linux</os>
-                            <ws>gtk</ws>
-                            <arch>x86</arch>
-                        </environment>
-                        <environment>
-                            <os>linux</os>
-                            <ws>gtk</ws>
-                            <arch>x86_64</arch>
-                        </environment>
-                        <environment>
-                            <os>macosx</os>
-                            <ws>cocoa</ws>
-                            <arch>x86_64</arch>
-                        </environment>
-<!--
-                        <environment>
-                            <os>solaris</os>
-                            <ws>gtk</ws>
-                            <arch>x86_64</arch>
-                        </environment>
--->
-                    </environments>
-                </configuration>
-            </plugin>
-
-            <plugin>
-                <groupId>org.eclipse.tycho</groupId>
-                <artifactId>tycho-maven-plugin</artifactId>
-                <version>${tycho-version}</version>
-                <extensions>true</extensions>
-            </plugin>
-
-<!--
-            <plugin>
-                <groupId>org.eclipse.tycho</groupId>
-                <artifactId>tycho-versions-plugin</artifactId>
-                <version>${tycho-versions-version}</version>
-                <extensions>true</extensions>
-            </plugin>
--->
-
-            <plugin>
-                <groupId>org.eclipse.tycho</groupId>
-                <artifactId>tycho-compiler-plugin</artifactId>
-                <version>${tycho-version}</version>
-                <configuration>
-                    <source>1.8</source>
-                    <target>1.8</target>
-                    <compilerArgument>-warn:+discouraged,forbidden</compilerArgument>
-                </configuration>
-            </plugin>
-
-            <!-- Set Built-By info -->
-            <plugin>
-                <groupId>org.eclipse.tycho</groupId>
-                <artifactId>tycho-packaging-plugin</artifactId>
-                <version>${tycho-version}</version>
-                <configuration>
-                    <archive>
-                        <manifestEntries>
-                            <Built-By>jkiss.org</Built-By>
-                            <Created-By>jkiss.org</Created-By>
-                            <Build-Time>${maven.build.timestamp}</Build-Time>
-                        </manifestEntries>
-                        <addMavenDescriptor>false</addMavenDescriptor>
-                    </archive>
-                </configuration>
-            </plugin>
-
-            <plugin>
-                <artifactId>maven-compiler-plugin</artifactId>
-                <version>2.3.2</version>
-                <configuration>
-                    <source>1.8</source>
-                    <target>1.8</target>
-                </configuration>
-            </plugin>
-
-            <!-- Signing -->
-            <!--plugin>
-                <groupId>org.apache.maven.plugins</groupId>
-                <artifactId>maven-jarsigner-plugin</artifactId>
-                <version>1.2</version>
-                <configuration>
-                    <keystore>file://C:\tmp\eclipse-signing.keystore </keystore>
-                    <storepass>dbeaver</storepass>
-                    <alias>dbeaver</alias>
-                    <keypass>dbeaver</keypass>
-                </configuration>
-                <executions>
-                    <execution>
-                        <id>sign</id>
-                        <goals>
-                            <goal>sign</goal>
-                        </goals>
-                    </execution>
-                </executions>
-            </plugin-->
-
-        </plugins>
-    </build>
-</project>
->>>>>>> c968fcba
+<?xml version="1.0" encoding="UTF-8"?>
+<project xsi:schemaLocation="http://maven.apache.org/POM/4.0.0 http://maven.apache.org/xsd/maven-4.0.0.xsd"
+         xmlns="http://maven.apache.org/POM/4.0.0"
+         xmlns:xsi="http://www.w3.org/2001/XMLSchema-instance">
+    <modelVersion>4.0.0</modelVersion>
+    <groupId>org.jkiss.dbeaver</groupId>
+    <artifactId>dbeaver</artifactId>
+    <version>1.0.0</version>
+    <packaging>pom</packaging>
+
+    <properties>
+        <dbeaver-version>4.2.4</dbeaver-version>
+        <dbeaver-product>DBeaver</dbeaver-product>
+        <tycho-version>1.0.0</tycho-version>
+        <tycho-versions-version>0.26.0</tycho-versions-version>
+        <project.build.sourceEncoding>UTF-8</project.build.sourceEncoding>
+        <maven.build.timestamp.format>yyyyMMddHHmm</maven.build.timestamp.format>
+        <eclipse-p2-repo.url>http://download.eclipse.org/releases/oxygen/</eclipse-p2-repo.url>
+        <local-p2-repo.url>https://dbeaver.jkiss.org/eclipse-repo</local-p2-repo.url>
+    </properties>
+
+    <modules>
+        <module>modules/org.jkiss.utils</module>
+        <module>modules/org.jkiss.wmi</module>
+
+        <module>plugins/org.jkiss.dbeaver.runtime.ide.core</module>
+        <module>plugins/org.jkiss.dbeaver.core</module>
+        <module>plugins/org.jkiss.dbeaver.ui</module>
+        <module>plugins/org.jkiss.dbeaver.core.application</module>
+        <module>plugins/org.jkiss.dbeaver.core.eclipse</module>
+        <module>plugins/org.jkiss.dbeaver.ext.db2</module>
+        <module>plugins/org.jkiss.dbeaver.ext.derby</module>
+        <module>plugins/org.jkiss.dbeaver.ext.erd</module>
+		<module>plugins/org.jkiss.dbeaver.ext.ui.locks</module>
+        <module>plugins/org.jkiss.dbeaver.ext.firebird</module>
+        <module>plugins/org.jkiss.dbeaver.ext.generic</module>
+        <module>plugins/org.jkiss.dbeaver.ext.import-config</module>
+        <module>plugins/org.jkiss.dbeaver.ext.h2</module>
+        <module>plugins/org.jkiss.dbeaver.ext.hsqldb</module>
+        <module>plugins/org.jkiss.dbeaver.ext.informix</module>
+        <module>plugins/org.jkiss.dbeaver.ext.mssql</module>
+        <module>plugins/org.jkiss.dbeaver.ext.mysql</module>
+        <module>plugins/org.jkiss.dbeaver.ext.netezza</module>
+        <module>plugins/org.jkiss.dbeaver.ext.oracle</module>
+        <module>plugins/org.jkiss.dbeaver.ext.phoenix</module>
+        <module>plugins/org.jkiss.dbeaver.ext.postgresql</module>
+        <module>plugins/org.jkiss.dbeaver.ext.sqlite</module>
+        <module>plugins/org.jkiss.dbeaver.ext.vertica</module>
+        <module>plugins/org.jkiss.dbeaver.ext.teradata</module>
+        <module>plugins/org.jkiss.dbeaver.ext.exasol</module>
+        <module>plugins/org.jkiss.dbeaver.ext.wmi</module>
+        <module>plugins/org.jkiss.dbeaver.ext.sample.database</module>
+        <module>plugins/org.jkiss.dbeaver.ext.ui.svg</module>
+		<module>plugins/org.jkiss.dbeaver.data.office</module>
+        <module>plugins/org.jkiss.dbeaver.model</module>
+        <module>plugins/org.jkiss.dbeaver.test</module>
+
+        <module>features/org.jkiss.dbeaver.core.feature</module>
+        <module>features/org.jkiss.dbeaver.ext.db2.feature</module>
+        <module>features/org.jkiss.dbeaver.ext.generic.feature</module>
+        <module>features/org.jkiss.dbeaver.ext.mysql.feature</module>
+        <module>features/org.jkiss.dbeaver.ext.oracle.feature</module>
+        <module>features/org.jkiss.dbeaver.ext.wmi.feature</module>
+        <module>features/org.jkiss.dbeaver.ext.exasol.feature</module>
+		<module>features/org.jkiss.dbeaver.ext.office.feature</module>
+        <module>features/org.jkiss.dbeaver.ext.ui.svg.feature</module>
+        <module>features/org.jkiss.dbeaver.rcp.feature</module>
+        <module>features/org.jkiss.dbeaver.runtime.feature</module>
+        <module>features/org.jkiss.dbeaver.standalone.feature</module>
+        <module>features/org.jkiss.dbeaver.ce.feature</module>		
+
+        <module>bundles/org.jkiss.dbeaver.core.nls</module>
+        <module>features/org.jkiss.dbeaver.runtime.nls.feature</module>
+
+        <module>product/standalone</module>
+
+        <module>tests/org.jkiss.dbeaver.runtime.ide.core.tests</module>
+    </modules>
+
+    <repositories>
+        <repository>
+            <id>eclipse-p2-repo</id>
+            <url>${eclipse-p2-repo.url}</url>
+            <layout>p2</layout>
+        </repository>
+        <repository>
+            <id>local-contrib</id>
+            <url>${local-p2-repo.url}</url>
+            <layout>p2</layout>
+        </repository>
+    </repositories>
+
+    <build>
+        <plugins>
+
+            <!-- Tycho build -->
+            <plugin>
+                <groupId>org.eclipse.tycho</groupId>
+                <artifactId>target-platform-configuration</artifactId>
+                <version>${tycho-version}</version>
+                <configuration>
+                    <environments>
+                        <environment>
+                            <os>win32</os>
+                            <ws>win32</ws>
+                            <arch>x86</arch>
+                        </environment>
+                        <environment>
+                            <os>win32</os>
+                            <ws>win32</ws>
+                            <arch>x86_64</arch>
+                        </environment>
+                        <environment>
+                            <os>linux</os>
+                            <ws>gtk</ws>
+                            <arch>x86</arch>
+                        </environment>
+                        <environment>
+                            <os>linux</os>
+                            <ws>gtk</ws>
+                            <arch>x86_64</arch>
+                        </environment>
+                        <environment>
+                            <os>macosx</os>
+                            <ws>cocoa</ws>
+                            <arch>x86_64</arch>
+                        </environment>
+<!--
+                        <environment>
+                            <os>solaris</os>
+                            <ws>gtk</ws>
+                            <arch>x86_64</arch>
+                        </environment>
+-->
+                    </environments>
+                </configuration>
+            </plugin>
+
+            <plugin>
+                <groupId>org.eclipse.tycho</groupId>
+                <artifactId>tycho-maven-plugin</artifactId>
+                <version>${tycho-version}</version>
+                <extensions>true</extensions>
+            </plugin>
+
+<!--
+            <plugin>
+                <groupId>org.eclipse.tycho</groupId>
+                <artifactId>tycho-versions-plugin</artifactId>
+                <version>${tycho-versions-version}</version>
+                <extensions>true</extensions>
+            </plugin>
+-->
+
+            <plugin>
+                <groupId>org.eclipse.tycho</groupId>
+                <artifactId>tycho-compiler-plugin</artifactId>
+                <version>${tycho-version}</version>
+                <configuration>
+                    <source>1.8</source>
+                    <target>1.8</target>
+                    <compilerArgument>-warn:+discouraged,forbidden</compilerArgument>
+                </configuration>
+            </plugin>
+
+            <!-- Set Built-By info -->
+            <plugin>
+                <groupId>org.eclipse.tycho</groupId>
+                <artifactId>tycho-packaging-plugin</artifactId>
+                <version>${tycho-version}</version>
+                <configuration>
+                    <archive>
+                        <manifestEntries>
+                            <Built-By>jkiss.org</Built-By>
+                            <Created-By>jkiss.org</Created-By>
+                            <Build-Time>${maven.build.timestamp}</Build-Time>
+                        </manifestEntries>
+                        <addMavenDescriptor>false</addMavenDescriptor>
+                    </archive>
+                </configuration>
+            </plugin>
+
+            <plugin>
+                <artifactId>maven-compiler-plugin</artifactId>
+                <version>2.3.2</version>
+                <configuration>
+                    <source>1.8</source>
+                    <target>1.8</target>
+                </configuration>
+            </plugin>
+
+            <!-- Signing -->
+            <!--plugin>
+                <groupId>org.apache.maven.plugins</groupId>
+                <artifactId>maven-jarsigner-plugin</artifactId>
+                <version>1.2</version>
+                <configuration>
+                    <keystore>file://C:\tmp\eclipse-signing.keystore </keystore>
+                    <storepass>dbeaver</storepass>
+                    <alias>dbeaver</alias>
+                    <keypass>dbeaver</keypass>
+                </configuration>
+                <executions>
+                    <execution>
+                        <id>sign</id>
+                        <goals>
+                            <goal>sign</goal>
+                        </goals>
+                    </execution>
+                </executions>
+            </plugin-->
+
+        </plugins>
+    </build>
+</project>