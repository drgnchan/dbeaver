--- conflicted
+++ resolved
@@ -96,13 +96,9 @@
     private final AvailableExtensionCache availableExtensionCache = new AvailableExtensionCache();
     private final CollationCache collationCache = new CollationCache();
     public final TablespaceCache tablespaceCache = new TablespaceCache();
-<<<<<<< HEAD
-    public final LongKeyMap<PostgreDataType> dataTypeCache = new LongKeyMap<>();
+    private final LongKeyMap<PostgreDataType> dataTypeCache = new LongKeyMap<>();
     public final JobCache jobCache = new JobCache();
     public final JobClassCache jobClassCache = new JobClassCache();
-=======
-    private final LongKeyMap<PostgreDataType> dataTypeCache = new LongKeyMap<>();
->>>>>>> e15e35f6
 
     public JDBCObjectLookupCache<PostgreDatabase, PostgreSchema> schemaCache;
 
@@ -481,8 +477,6 @@
         return encodingCache.getAllObjects(monitor, this);
     }
 
-<<<<<<< HEAD
-=======
     @Association
     public Collection<PostgreEventTrigger> getEventTriggers(DBRProgressMonitor monitor) throws DBException {
         checkInstanceConnection(monitor);
@@ -498,7 +492,6 @@
         return eventTriggersCache;
     }
 
->>>>>>> e15e35f6
     @Association
     public Collection<PostgreExtension> getExtensions(DBRProgressMonitor monitor)
         throws DBException {
