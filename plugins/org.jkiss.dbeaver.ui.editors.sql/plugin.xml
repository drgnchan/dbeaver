<?xml version="1.0" encoding="UTF-8"?>
<?eclipse version="3.2"?>

<plugin>

    <extension-point id="org.jkiss.dbeaver.sql.covert" name="%extension-point.org.jkiss.dbeaver.sql.covertname" schema="schema/org.jkiss.dbeaver.sql.convert.exsd"/>
    <extension-point id="org.jkiss.dbeaver.sqlCommand" name="%extension-point.org.jkiss.dbeaver.sqlCommand.name" schema="schema/org.jkiss.dbeaver.sqlCommand.exsd"/>
    <extension-point id="org.jkiss.dbeaver.sqlPresentation" name="%extension-point.org.jkiss.dbeaver.sqlCommand.name" schema="schema/org.jkiss.dbeaver.sqlPresentation.exsd"/>
    <extension-point id="org.jkiss.dbeaver.sql.plan.view" name="%extension-point.org.jkiss.dbeaver.sqlPlanView.name" schema="schema/org.jkiss.dbeaver.sqlPlanView.exsd"/>

    <extension point="org.eclipse.core.runtime.preferences">
        <initializer class="org.jkiss.dbeaver.ui.editors.sql.internal.SQLEditorPreferencesInitializer"/>
    </extension>

    <extension point="org.jkiss.dbeaver.resourceHandler">
        <handler id="scripts" class="org.jkiss.dbeaver.ui.editors.sql.scripts.ScriptsHandlerImpl" name="SQL scripts" managable="true" icon="platform:/plugin/org.jkiss.dbeaver.ui/icons/scripts.png">
            <root folder="Scripts"/>
            <contentTypeBinding contentTypeId="org.jkiss.dbeaver.sql"/>
        </handler>
    </extension>

    <extension point="org.eclipse.ui.views">
        <!--
                <view
                        id="org.jkiss.dbeaver.core.sqlResults"
                        category="org.jkiss.dbeaver.core.category"
                        class="org.jkiss.dbeaver.ui.editors.sql.SQLResultsView"
                        allowMultiple="true"
                        icon="platform:/plugin/org.jkiss.dbeaver.ui/icons/sql/page_data_grid.png"
                        name="%view.sql.results.title"/>
                <view
                        id="org.jkiss.dbeaver.core.databaseOutput"
                        category="org.jkiss.dbeaver.core.category"
                        class="org.jkiss.dbeaver.ui.views.DatabaseOutputView"
                        allowMultiple="false"
                        icon="platform:/plugin/org.jkiss.dbeaver.ui/icons/sql/page_output.png"
                        name="%view.database.output.title"/>
        -->
    </extension>

    <extension point="org.jkiss.dbeaver.sqlCommand">
        <command id="set" class="org.jkiss.dbeaver.runtime.sql.commands.SQLCommandSet" label="Set" description="Sets variable/parameter value"/>
        <command id="echo" class="org.jkiss.dbeaver.runtime.sql.commands.SQLCommandEcho" label="Echo" description="Prints string to Output log"/>
        <command id="include" class="org.jkiss.dbeaver.runtime.sql.commands.SQLCommandInclude" label="Include" description="Include another SQL script file"/>
    </extension>

    <extension point="org.jkiss.dbeaver.sql.plan.view">
        <view id="simple" priority="100" label="%sql.plan.view.simple.name" icon="platform:/plugin/org.jkiss.dbeaver.ui/icons/sql/page_explain_plan.png" description="%sql.plan.view.simple.tip" class="org.jkiss.dbeaver.ui.editors.sql.plan.simple.SQLPlanViewProviderSimple" />
    </extension>

    <extension point="org.jkiss.dbeaver.sql.covert">
        <target id="unformatted"
                label="%sql.convert.unformatted.text.name"
                description="%sql.convert.unformatted.text.description"
                class="org.jkiss.dbeaver.ui.editors.sql.convert.impl.UnformattedSQLConverter"/>
        <target id="java" label="Java" description="%sql.convert.java.description" class="org.jkiss.dbeaver.ui.editors.sql.convert.impl.JavaSQLConverter">
            <property id="keep-formatting" label="%sql.convert.label.keep.formatting.name" type="boolean" description="%sql.convert.label.keep.formatting.discription" required="false" defaultValue="false"/>
            <property id="line-delimiter" label="%sql.convert.label.line.delimiter.name" type="string" description="%sql.convert.label.line.delimiter.discription" required="false" defaultValue=" "/>
        </target>
        <target id="cpp" label="C/C++" description="%sql.convert.c.description" class="org.jkiss.dbeaver.ui.editors.sql.convert.impl.CPPSQLConverter">
            <property id="keep-formatting" label="%sql.convert.label.keep.formatting.name" type="boolean" description="%sql.convert.label.keep.formatting.discription" required="false" defaultValue="false"/>
            <property id="line-delimiter" label="%sql.convert.label.line.delimiter.name" type="string" description="%sql.convert.label.line.delimiter.discription" required="false" defaultValue=" "/>
        </target>
        <target id="delphi" label="Delphi" description="%sql.convert.delphi.description" class="org.jkiss.dbeaver.ui.editors.sql.convert.impl.DelphiSQLConverter">
            <property id="keep-formatting" label="%sql.convert.label.keep.formatting.name" type="boolean" description="%sql.convert.label.keep.formatting.discription" required="false" defaultValue="false"/>
            <property id="line-delimiter" label="%sql.convert.label.line.delimiter.name" type="string" description="%sql.convert.label.line.delimiter.delphi.discription" required="false" defaultValue="#13#10"/>
        </target>
        <target id="html"
                label="HTML"
                description="%sql.convert.html.description"
                class="org.jkiss.dbeaver.ui.editors.sql.convert.impl.HTMLSQLConverter"/>
    </extension>

    <extension point="org.eclipse.core.contenttype.contentTypes">
        <content-type
                base-type="org.eclipse.core.runtime.text"
                file-extensions="sql"
                id="org.jkiss.dbeaver.sql"
                name="%content-type.org.jkiss.dbeaver.sql.name"
                priority="high"
                describer="org.jkiss.dbeaver.ui.editors.sql.SQLContentTypeDescriber"/>
    </extension>

    <extension point="org.eclipse.ui.editors">
        <editor name="%editor.sql.name"
                extensions="sql"
                icon="platform:/plugin/org.jkiss.dbeaver.ui/icons/sql/sql_script.png"
                contributorClass="org.jkiss.dbeaver.ui.editors.sql.SQLEditorContributor"
                class="org.jkiss.dbeaver.ui.editors.sql.SQLEditor"
                matchingStrategy="org.jkiss.dbeaver.ui.editors.sql.SQLEditorMatchingStrategy"
                id="org.jkiss.dbeaver.ui.editors.sql.SQLEditor">
            <contentTypeBinding contentTypeId="org.jkiss.dbeaver.sql"/>
        </editor>
    </extension>

    <extension point="org.eclipse.ui.workbench.texteditor.rulerColumns">
        <column class="org.jkiss.dbeaver.ui.editors.text.ScriptPositionColumn"
                enabled="false"
                global="false"
                id="org.jkiss.dbeaver.ui.editors.columns.script.position"
                includeInMenu="true"
                name="%column.org.jkiss.dbeaver.ui.editors.columns.script.position.name">
            <placement gravity="0.9"/>
            <targetClass class="org.jkiss.dbeaver.ui.editors.sql.SQLEditorBase"/>
        </column>
    </extension>

    <extension point="org.eclipse.ui.editors.annotationTypes">
        <type name="org.eclipse.jdt.ui.occurrences"/>
    </extension>

    <extension point="org.eclipse.ui.editors.markerAnnotationSpecification">
        <specification
                annotationType="org.jkisss.dbeaver.ui.occurrences.underCursor"
                label="SQL - word (under cursor) occurrences"
                icon="icons/sql/sql_script.png"
                textPreferenceKey="occurrenceIndication"
                textPreferenceValue="false"
                highlightPreferenceKey="occurrenceHighlighting"
                highlightPreferenceValue="true"
                contributesToHeader="false"
                overviewRulerPreferenceKey="occurrenceIndicationInOverviewRuler"
                overviewRulerPreferenceValue="true"
                verticalRulerPreferenceKey="occurrenceIndicationInVerticalRuler"
                verticalRulerPreferenceValue="false"
                colorPreferenceKey="occurrenceIndicationColor"
                colorPreferenceValue="212,212,212"
                presentationLayer="4"
                showInNextPrevDropdownToolbarActionKey="showOccurrenceInNextPrevDropdownToolbarAction"
                showInNextPrevDropdownToolbarAction="true"
                isGoToNextNavigationTargetKey="isOccurrenceGoToNextNavigationTarget"
                isGoToNextNavigationTarget="false"
                isGoToPreviousNavigationTargetKey="isOccurrenceGoToPreviousNavigationTarget"
                isGoToPreviousNavigationTarget="false"
                textStylePreferenceKey="occurrenceTextStyle"
                textStylePreferenceValue="NONE">
        </specification>
        <specification
                annotationType="org.jkisss.dbeaver.ui.occurrences.forSelection"
                label="SQL - selected word occurrences"
                icon="icons/sql/sql_script.png"
                textPreferenceKey="writeOccurrenceIndication"
                textPreferenceValue="false"
                highlightPreferenceKey="writeOccurrenceHighlighting"
                highlightPreferenceValue="true"
                contributesToHeader="false"
                overviewRulerPreferenceKey="writeOccurrenceIndicationInOverviewRuler"
                overviewRulerPreferenceValue="true"
                verticalRulerPreferenceKey="writeOccurrenceIndicationInVerticalRuler"
                verticalRulerPreferenceValue="false"
                colorPreferenceKey="writeOccurrenceIndicationColor"
                colorPreferenceValue="240,216,168"
                presentationLayer="4"
                showInNextPrevDropdownToolbarActionKey="SQLEditor.showOccurrenceInNextPrevDropdownToolbarAction"
                showInNextPrevDropdownToolbarAction="true"
                isGoToNextNavigationTargetKey="SQLEditor.isOccurrenceGoToNextNavigationTarget"
                isGoToNextNavigationTarget="false"
                isGoToPreviousNavigationTargetKey="SQLEditor.isOccurrenceGoToPreviousNavigationTarget"
                isGoToPreviousNavigationTarget="false"
                textStylePreferenceKey="SQLEditor.occurrenceTextStyle"
                textStylePreferenceValue="NONE">
        </specification>
    </extension>

    <extension point="org.eclipse.ui.elementFactories">
        <factory id="org.jkiss.dbeaver.ui.editors.sql.SQLEditorInputFactory" class="org.jkiss.dbeaver.ui.editors.sql.SQLEditorInputFactory"/>
    </extension>

    <extension point="org.eclipse.ui.contexts">
        <context
                id="org.jkiss.dbeaver.ui.editors.sql"
                name="%context.org.jkiss.dbeaver.ui.editors.sql.name"
                parentId="org.eclipse.ui.textEditorScope">
        </context>
        <context
                id="org.jkiss.dbeaver.ui.editors.sql.script"
                name="%context.org.jkiss.dbeaver.ui.editors.sql.script.name"
                parentId="org.jkiss.dbeaver.ui.editors.sql">
        </context>
        <context
                id="org.jkiss.dbeaver.ui.editors.sql.script.focused"
                name="%context.org.jkiss.dbeaver.ui.editors.sql.script.name"
                parentId="org.eclipse.ui.textEditorScope">
        </context>

    </extension>

    <extension point="org.eclipse.core.expressions.propertyTesters">
        <propertyTester
                class="org.jkiss.dbeaver.ui.editors.sql.SQLEditorPropertyTester"
                id="org.jkiss.dbeaver.ui.editors.sql.SQLEditorPropertyTester"
                namespace="org.jkiss.dbeaver.ui.editors.sql"
                properties="active,canExecute,canExplain,canNavigate,canValidate,canExport,hasSelection"
                type="org.jkiss.dbeaver.ui.editors.sql.SQLEditor"/>
        <propertyTester
                class="org.jkiss.dbeaver.ui.editors.sql.generator.SQLUtilsPropertyTester"
                id="org.jkiss.dbeaver.ui.editors.sql.generator.SQLUtilsPropertyTester"
                namespace="org.jkiss.dbeaver.ui.editors.sql.util"
                properties="canGenerate"
                type="org.eclipse.ui.IWorkbenchPart"/>
    </extension>

    <extension point="org.eclipse.core.expressions.definitions">
        <definition id="org.jkiss.dbeaver.core.ui.sql.editor.base">
            <with variable="activeEditor">
                <instanceof value="org.jkiss.dbeaver.ui.editors.sql.SQLEditorBase"/>
            </with>
        </definition>
        <definition id="org.jkiss.dbeaver.core.ui.sql.editor">
            <with variable="activeEditor">
                <instanceof value="org.jkiss.dbeaver.ui.editors.sql.SQLEditor"/>
            </with>
        </definition>
    </extension>

    <extension point="org.eclipse.ui.commands">
        <category id="org.jkiss.dbeaver.core.sql" name="%category.sqleditor.name" description="%category.sqleditor.description"/>

        <command id="org.jkiss.dbeaver.core.sql.editor.open" name="%command.org.jkiss.dbeaver.core.sql.editor.open.name" description="%command.org.jkiss.dbeaver.core.sql.editor.open.description" categoryId="org.jkiss.dbeaver.core.database"/>
        <command id="org.jkiss.dbeaver.core.sql.editor.recent" name="%command.org.jkiss.dbeaver.core.sql.editor.recent.name" description="%command.org.jkiss.dbeaver.core.sql.editor.recent.description" categoryId="org.jkiss.dbeaver.core.database"/>
        <command id="org.jkiss.dbeaver.core.sql.editor.create" name="%command.org.jkiss.dbeaver.core.sql.editor.create.name" description="%command.org.jkiss.dbeaver.core.sql.editor.create.description" categoryId="org.jkiss.dbeaver.core.database"/>
        <command id="org.jkiss.dbeaver.core.sql.editor.forSelection" name="%command.org.jkiss.dbeaver.core.sql.editor.forSelection.name" description="%command.org.jkiss.dbeaver.core.sql.editor.forSelection.description" categoryId="org.jkiss.dbeaver.core.database"/>

        <command id="org.jkiss.dbeaver.ui.editors.sql.run.statement" name="%command.org.jkiss.dbeaver.ui.editors.sql.run.statement.name" description="%command.org.jkiss.dbeaver.ui.editors.sql.run.statement.description" categoryId="org.jkiss.dbeaver.core.sql"/>
        <command id="org.jkiss.dbeaver.ui.editors.sql.run.statementNew" name="%command.org.jkiss.dbeaver.ui.editors.sql.run.statementNew.name" description="%command.org.jkiss.dbeaver.ui.editors.sql.run.statementNew.description" categoryId="org.jkiss.dbeaver.core.sql"/>
        <command id="org.jkiss.dbeaver.ui.editors.sql.run.script" name="%command.org.jkiss.dbeaver.ui.editors.sql.run.script.name" description="%command.org.jkiss.dbeaver.ui.editors.sql.run.script.description" categoryId="org.jkiss.dbeaver.core.sql"/>
        <command id="org.jkiss.dbeaver.ui.editors.sql.run.scriptNew" name="%command.org.jkiss.dbeaver.ui.editors.sql.run.scriptNew.name" description="%command.org.jkiss.dbeaver.ui.editors.sql.run.scriptNew.description" categoryId="org.jkiss.dbeaver.core.sql"/>
        <command id="org.jkiss.dbeaver.ui.editors.sql.run.explain" name="%command.org.jkiss.dbeaver.ui.editors.sql.run.explain.name" description="%command.org.jkiss.dbeaver.ui.editors.sql.run.explain.description" categoryId="org.jkiss.dbeaver.core.sql"/>
        <command id="org.jkiss.dbeaver.ui.editors.sql.load.plan" name="%command.org.jkiss.dbeaver.ui.editors.sql.load.plan.name" description="%command.org.jkiss.dbeaver.ui.editors.sql.load.plan.description" categoryId="org.jkiss.dbeaver.core.sql"/>      
        <command id="org.jkiss.dbeaver.ui.editors.sql.run.count" name="%command.org.jkiss.dbeaver.ui.editors.sql.run.count.name" description="%command.org.jkiss.dbeaver.ui.editors.sql.run.count.description" categoryId="org.jkiss.dbeaver.core.sql"/>
        <command id="org.jkiss.dbeaver.ui.editors.sql.run.all.rows" name="%command.org.jkiss.dbeaver.ui.editors.sql.run.all.rows.name" description="%command.org.jkiss.dbeaver.ui.editors.sql.run.all.rows.description" categoryId="org.jkiss.dbeaver.core.sql"/>
        <command id="org.jkiss.dbeaver.ui.editors.sql.run.expression" name="%command.org.jkiss.dbeaver.ui.editors.sql.run.expression.name" description="%command.org.jkiss.dbeaver.ui.editors.sql.run.expression.description" categoryId="org.jkiss.dbeaver.core.sql"/>
        <command id="org.jkiss.dbeaver.ui.editors.sql.query.next" name="%command.org.jkiss.dbeaver.ui.editors.sql.query.next.name" description="%command.org.jkiss.dbeaver.ui.editors.sql.query.next.description" categoryId="org.jkiss.dbeaver.core.sql"/>
        <command id="org.jkiss.dbeaver.ui.editors.sql.query.prev" name="%command.org.jkiss.dbeaver.ui.editors.sql.query.prev.name" description="%command.org.jkiss.dbeaver.ui.editors.sql.query.prev.description" categoryId="org.jkiss.dbeaver.core.sql"/>
        <command id="org.jkiss.dbeaver.ui.editors.sql.show.output" name="%command.org.jkiss.dbeaver.ui.editors.sql.show.output.name" description="%command.org.jkiss.dbeaver.ui.editors.sql.show.output.description" categoryId="org.jkiss.dbeaver.core.sql"/>
        <command id="org.jkiss.dbeaver.ui.editors.sql.show.log" name="%command.org.jkiss.dbeaver.ui.editors.sql.show.log.name" description="%command.org.jkiss.dbeaver.ui.editors.sql.show.log.description" categoryId="org.jkiss.dbeaver.core.sql"/>
        <command id="org.jkiss.dbeaver.ui.editors.sql.toggle.result.panel" name="%command.org.jkiss.dbeaver.ui.editors.sql.toggle.result.panel.name" description="%command.org.jkiss.dbeaver.ui.editors.sql.toggle.result.panel.description" categoryId="org.jkiss.dbeaver.core.sql"/>
        <command id="org.jkiss.dbeaver.ui.editors.sql.maximize.result.panel" name="%command.org.jkiss.dbeaver.ui.editors.sql.maximize.result.panel.name" description="%command.org.jkiss.dbeaver.ui.editors.sql.maximize.result.panel.description" categoryId="org.jkiss.dbeaver.core.sql"/>
        <command id="org.jkiss.dbeaver.ui.editors.sql.switch.panel" name="%command.org.jkiss.dbeaver.ui.editors.sql.switch.panel.name" description="%command.org.jkiss.dbeaver.ui.editors.sql.switch.panel.description" categoryId="org.jkiss.dbeaver.core.sql"/>
        <command id="org.jkiss.dbeaver.ui.editors.sql.open.file" name="%command.org.jkiss.dbeaver.ui.editors.sql.open.file.name" description="%command.org.jkiss.dbeaver.ui.editors.sql.open.file.description" categoryId="org.jkiss.dbeaver.core.sql"/>
        <command id="org.jkiss.dbeaver.ui.editors.sql.save.file" name="%command.org.jkiss.dbeaver.ui.editors.sql.save.file.name" description="%command.org.jkiss.dbeaver.ui.editors.sql.save.file.description" categoryId="org.jkiss.dbeaver.core.sql"/>
        <command id="org.jkiss.dbeaver.ui.editors.sql.morph.delimited.list" name="%command.org.jkiss.dbeaver.ui.editors.sql.morph.delimited.list.name" description="%command.org.jkiss.dbeaver.ui.editors.sql.morph.delimited.list.description" categoryId="org.jkiss.dbeaver.core.sql"/>
        <command id="org.jkiss.dbeaver.ui.editors.sql.comment.single" name="%command.org.jkiss.dbeaver.ui.editors.sql.comment.single.name" description="%command.org.jkiss.dbeaver.ui.editors.sql.comment.single.description" categoryId="org.jkiss.dbeaver.core.sql"/>
        <command id="org.jkiss.dbeaver.ui.editors.sql.comment.multi" name="%command.org.jkiss.dbeaver.ui.editors.sql.comment.multi.name" description="%command.org.jkiss.dbeaver.ui.editors.sql.comment.multi.description" categoryId="org.jkiss.dbeaver.core.sql"/>
        <command id="org.jkiss.dbeaver.ui.editors.sql.word.wrap" name="%command.org.jkiss.dbeaver.ui.editors.sql.word.wrap.name" description="%command.org.jkiss.dbeaver.ui.editors.sql.word.wrap.description" categoryId="org.jkiss.dbeaver.core.sql"/>
        <command id="org.jkiss.dbeaver.ui.editors.sql.export.data" name="%command.org.jkiss.dbeaver.ui.editors.sql.export.data.name" description="%command.org.jkiss.dbeaver.ui.editors.sql.export.data.description" categoryId="org.jkiss.dbeaver.core.sql"/>
        <command id="org.jkiss.dbeaver.ui.editors.sql.navigate.object" name="%command.org.jkiss.dbeaver.ui.editors.sql.navigate.object.name" description="%command.org.jkiss.dbeaver.ui.editors.sql.navigate.object.description" categoryId="org.jkiss.dbeaver.core.sql"/>
        <command id="org.jkiss.dbeaver.ui.editors.sql.assist.templates" name="%command.org.jkiss.dbeaver.ui.editors.sql.assist.templates.name" description="%command.org.jkiss.dbeaver.ui.editors.sql.assist.templates.description" categoryId="org.jkiss.dbeaver.core.sql"/>
        <command id="org.jkiss.dbeaver.ui.editors.sql.sync.connection" name="%command.org.jkiss.dbeaver.ui.editors.sql.sync.connection.name" description="%command.org.jkiss.dbeaver.ui.editors.sql.sync.connection.description" categoryId="org.jkiss.dbeaver.core.sql"/>
        <command id="org.jkiss.dbeaver.ui.editors.sql.sync.auto" name="%command.org.jkiss.dbeaver.ui.editors.sql.sync.auto.name" description="%command.org.jkiss.dbeaver.ui.editors.sql.sync.auto.description" categoryId="org.jkiss.dbeaver.core.sql"/>
        <command id="org.jkiss.dbeaver.ui.editors.sql.rename" name="%command.org.jkiss.dbeaver.ui.editors.sql.rename.name" description="%command.org.jkiss.dbeaver.ui.editors.sql.rename.description" categoryId="org.jkiss.dbeaver.core.sql"/>
        <command id="org.jkiss.dbeaver.ui.editors.sql.deleteThisScript" name="%command.org.jkiss.dbeaver.ui.editors.sql.deleteThisScript.name" description="%command.org.jkiss.dbeaver.ui.editors.sql.deleteThisScript.description" categoryId="org.jkiss.dbeaver.core.sql"/>
        <command id="org.jkiss.dbeaver.ui.editors.sql.close.tab" name="%command.org.jkiss.dbeaver.ui.editors.sql.close.tab.name" description="%command.org.jkiss.dbeaver.ui.editors.sql.close.tab.description" categoryId="org.jkiss.dbeaver.core.sql"/>
        <command id="org.jkiss.dbeaver.ui.editors.sql.gotoMatchingBracket" name="%command.org.jkiss.dbeaver.ui.editors.sql.gotoMatchingBracket.name" description="%command.org.jkiss.dbeaver.ui.editors.sql.gotoMatchingBracket.description" categoryId="org.jkiss.dbeaver.core.sql"/>
        <command id="org.jkiss.dbeaver.ui.editors.text.content.format" name="%command.org.jkiss.dbeaver.ui.editors.text.content.format.name" description="%command.org.jkiss.dbeaver.ui.editors.text.content.format.description" categoryId="org.jkiss.dbeaver.core.sql"/>

    </extension>

    <extension point="org.eclipse.ui.commandImages">
        <image commandId="org.jkiss.dbeaver.core.sql.editor.open" icon="platform:/plugin/org.jkiss.dbeaver.ui/icons/sql/sql_script.png"/>
        <image commandId="org.jkiss.dbeaver.core.sql.editor.recent" icon="platform:/plugin/org.jkiss.dbeaver.ui/icons/sql/sql_script_recent.png"/>
        <image commandId="org.jkiss.dbeaver.core.sql.editor.create" icon="platform:/plugin/org.jkiss.dbeaver.ui/icons/sql/sql_script_create.png"/>
        <image commandId="org.jkiss.dbeaver.core.sql.editor.forSelection" icon="platform:/plugin/org.jkiss.dbeaver.ui/icons/sql/sql_console.png"/>

        <image commandId="org.jkiss.dbeaver.ui.editors.sql.run.statement" icon="platform:/plugin/org.jkiss.dbeaver.ui/icons/sql/sql_exec.png"/>
        <image commandId="org.jkiss.dbeaver.ui.editors.sql.run.statementNew" icon="platform:/plugin/org.jkiss.dbeaver.ui/icons/sql/sql_exec_new.png"/>
        <image commandId="org.jkiss.dbeaver.ui.editors.sql.run.script" icon="platform:/plugin/org.jkiss.dbeaver.ui/icons/sql/sql_script_exec.png"/>
        <image commandId="org.jkiss.dbeaver.ui.editors.sql.run.scriptNew" icon="platform:/plugin/org.jkiss.dbeaver.ui/icons/sql/sql_script_exec_new.png"/>
        <image commandId="org.jkiss.dbeaver.ui.editors.sql.run.explain" icon="platform:/plugin/org.jkiss.dbeaver.ui/icons/sql/sql_plan.png"/>
        <image commandId="org.jkiss.dbeaver.ui.editors.sql.load.plan" icon="platform:/plugin/org.jkiss.dbeaver.ui/icons/file/load.png"/>
        <image commandId="org.jkiss.dbeaver.ui.editors.sql.sync.connection" icon="platform:/plugin/org.jkiss.dbeaver.ui/icons/sync_connection.png"/>
        <image commandId="org.jkiss.dbeaver.ui.editors.sql.export.data" icon="platform:/plugin/org.jkiss.dbeaver.ui/icons/sql/table_export.png"/>

        <image commandId="org.jkiss.dbeaver.ui.editors.sql.open.file" icon="platform:/plugin/org.jkiss.dbeaver.ui/icons/file/load.png"/>
        <image commandId="org.jkiss.dbeaver.ui.editors.sql.save.file" icon="platform:/plugin/org.jkiss.dbeaver.ui/icons/file/save_as.png"/>

        <image commandId="org.jkiss.dbeaver.ui.editors.sql.show.output" icon="platform:/plugin/org.jkiss.dbeaver.ui/icons/sql/page_output.png"/>
        <image commandId="org.jkiss.dbeaver.ui.editors.sql.show.log" icon="platform:/plugin/org.jkiss.dbeaver.ui/icons/sql/page_error.png"/>
    </extension>

    <extension point="org.eclipse.ui.handlers">

        <!-- SQL editor handlers -->

        <handler commandId="org.jkiss.dbeaver.core.sql.editor.open" class="org.jkiss.dbeaver.ui.editors.sql.handlers.OpenHandler">
            <activeWhen>
                <or>
                    <reference definitionId="org.jkiss.dbeaver.core.ui.navigator.part"/>
                    <reference definitionId="org.jkiss.dbeaver.core.ui.datasource.editor"/>
                </or>
            </activeWhen>
            <enabledWhen>
                <with variable="activePart">
                    <test property="org.jkiss.dbeaver.core.global.hasActiveProject"/>
                </with>
            </enabledWhen>
        </handler>
        <handler commandId="org.jkiss.dbeaver.core.sql.editor.recent" class="org.jkiss.dbeaver.ui.editors.sql.handlers.OpenHandler">
            <activeWhen><reference definitionId="org.jkiss.dbeaver.core.ui.navigator.part"/></activeWhen>
        </handler>
        <handler commandId="org.jkiss.dbeaver.core.sql.editor.create" class="org.jkiss.dbeaver.ui.editors.sql.handlers.OpenHandler">
            <enabledWhen>
                <with variable="activePart">
                    <test property="org.jkiss.dbeaver.core.global.hasActiveProject"/>
                </with>
            </enabledWhen>
        </handler>
        <handler commandId="org.jkiss.dbeaver.core.sql.editor.forSelection" class="org.jkiss.dbeaver.ui.editors.sql.handlers.OpenObjectConsoleHandler">
            <enabledWhen>
                <with variable="selection">
                    <count value="+"/>
                    <iterate operator="and">
                        <adapt type="org.jkiss.dbeaver.model.struct.DBSDataContainer"/>
                    </iterate>
                </with>
            </enabledWhen>
        </handler>
        <handler commandId="org.jkiss.dbeaver.core.procedure.execute" class="org.jkiss.dbeaver.ui.editors.sql.handlers.RunProcedureConsoleHandler">
            <enabledWhen>
                <with variable="selection">
                    <count value="+"/>
                    <iterate operator="and">
                        <adapt type="org.jkiss.dbeaver.model.struct.rdb.DBSProcedure"/>
                    </iterate>
                </with>
            </enabledWhen>
        </handler>

        <handler commandId="org.jkiss.dbeaver.ui.editors.sql.rename" class="org.jkiss.dbeaver.ui.editors.sql.handlers.RenameHandler">
            <enabledWhen>
                <with variable="activePart">
                    <instanceof value="org.jkiss.dbeaver.ui.editors.sql.SQLEditor"/>
                </with>
            </enabledWhen>
        </handler>
        <handler commandId="org.jkiss.dbeaver.ui.editors.sql.deleteThisScript" class="org.jkiss.dbeaver.ui.editors.sql.handlers.DeleteCurrentFileHandler"/>
        <!--
                <handler commandId="org.eclipse.ui.edit.text.showInformation" class="org.jkiss.dbeaver.ui.editors.sql.handlers.RenameHandler">
                    <enabledWhen>
                        <with variable="activePart">
                            <instanceof value="org.jkiss.dbeaver.ui.editors.sql.SQLEditor"/>
                        </with>
                    </enabledWhen>
                </handler>
        -->

        <!-- SQL editor handlers -->

        <handler commandId="org.jkiss.dbeaver.ui.editors.sql.run.statement" class="org.jkiss.dbeaver.ui.editors.sql.handlers.ExecuteHandler">
            <enabledWhen>
                <with variable="activeEditor">
                    <adapt type="org.jkiss.dbeaver.ui.editors.sql.SQLEditor">
                        <test property="org.jkiss.dbeaver.ui.editors.sql.canExecute" value="statement"/>
                    </adapt>
                </with>
            </enabledWhen>
        </handler>
        <handler commandId="org.jkiss.dbeaver.ui.editors.sql.run.statementNew" class="org.jkiss.dbeaver.ui.editors.sql.handlers.ExecuteHandler">
            <enabledWhen>
                <with variable="activeEditor">
                    <adapt type="org.jkiss.dbeaver.ui.editors.sql.SQLEditor">
                        <test property="org.jkiss.dbeaver.ui.editors.sql.canExecute" value="statement"/>
                    </adapt>
                </with>
            </enabledWhen>
        </handler>
        <handler commandId="org.jkiss.dbeaver.ui.editors.sql.run.script" class="org.jkiss.dbeaver.ui.editors.sql.handlers.ExecuteHandler">
            <enabledWhen>
                <with variable="activeEditor">
                    <adapt type="org.jkiss.dbeaver.ui.editors.sql.SQLEditor">
                        <test property="org.jkiss.dbeaver.ui.editors.sql.canExecute" value="script"/>
                    </adapt>
                </with>
            </enabledWhen>
        </handler>
        <handler commandId="org.jkiss.dbeaver.ui.editors.sql.run.scriptNew" class="org.jkiss.dbeaver.ui.editors.sql.handlers.ExecuteHandler">
            <enabledWhen>
                <with variable="activeEditor">
                    <adapt type="org.jkiss.dbeaver.ui.editors.sql.SQLEditor">
                        <test property="org.jkiss.dbeaver.ui.editors.sql.canExecute" value="script"/>
                    </adapt>
                </with>
            </enabledWhen>
        </handler>
        <handler commandId="org.jkiss.dbeaver.ui.editors.sql.run.count" class="org.jkiss.dbeaver.ui.editors.sql.handlers.ExecuteHandler">
            <enabledWhen>
                <with variable="activeEditor">
                    <adapt type="org.jkiss.dbeaver.ui.editors.sql.SQLEditor">
                        <test property="org.jkiss.dbeaver.ui.editors.sql.canExecute" value="statement"/>
                    </adapt>
                </with>
            </enabledWhen>
        </handler>
        <handler commandId="org.jkiss.dbeaver.ui.editors.sql.run.all.rows" class="org.jkiss.dbeaver.ui.editors.sql.handlers.ExecuteHandler">
            <enabledWhen>
                <with variable="activeEditor">
                    <adapt type="org.jkiss.dbeaver.ui.editors.sql.SQLEditor">
                        <test property="org.jkiss.dbeaver.ui.editors.sql.canExecute" value="statement"/>
                    </adapt>
                </with>
            </enabledWhen>
        </handler>
        <handler commandId="org.jkiss.dbeaver.ui.editors.sql.run.expression" class="org.jkiss.dbeaver.ui.editors.sql.handlers.ExecuteHandler">
            <enabledWhen>
                <and>
                    <with variable="activeEditor">
                        <adapt type="org.jkiss.dbeaver.ui.editors.sql.SQLEditor">
                            <test property="org.jkiss.dbeaver.ui.editors.sql.hasSelection"/>
                        </adapt>
                    </with>
                </and>
            </enabledWhen>
        </handler>
        <handler commandId="org.jkiss.dbeaver.core.edit.copy.special" class="org.jkiss.dbeaver.ui.editors.sql.convert.CopySourceCodeHandler">
            <enabledWhen><reference definitionId="org.jkiss.dbeaver.core.ui.sql.editor.base"/></enabledWhen>
        </handler>

        <handler commandId="org.jkiss.dbeaver.ui.editors.sql.query.next" class="org.jkiss.dbeaver.ui.editors.sql.handlers.NavigateQueryHandler">
            <enabledWhen><reference definitionId="org.jkiss.dbeaver.core.ui.sql.editor.base"/></enabledWhen>
        </handler>
        <handler commandId="org.jkiss.dbeaver.ui.editors.sql.query.prev" class="org.jkiss.dbeaver.ui.editors.sql.handlers.NavigateQueryHandler">
            <enabledWhen><reference definitionId="org.jkiss.dbeaver.core.ui.sql.editor.base"/></enabledWhen>
        </handler>
        <handler commandId="org.jkiss.dbeaver.ui.editors.sql.show.output" class="org.jkiss.dbeaver.ui.editors.sql.handlers.SwitchPanelHandler">
            <enabledWhen><reference definitionId="org.jkiss.dbeaver.core.ui.sql.editor"/></enabledWhen>
        </handler>
        <handler commandId="org.jkiss.dbeaver.ui.editors.sql.show.log" class="org.jkiss.dbeaver.ui.editors.sql.handlers.SwitchPanelHandler">
            <enabledWhen><reference definitionId="org.jkiss.dbeaver.core.ui.sql.editor"/></enabledWhen>
        </handler>
        <handler commandId="org.jkiss.dbeaver.ui.editors.sql.toggle.result.panel" class="org.jkiss.dbeaver.ui.editors.sql.handlers.ToggleResultsPanelHandler">
            <enabledWhen><reference definitionId="org.jkiss.dbeaver.core.ui.sql.editor"/></enabledWhen>
        </handler>
        <handler commandId="org.jkiss.dbeaver.ui.editors.sql.maximize.result.panel" class="org.jkiss.dbeaver.ui.editors.sql.handlers.MaximizeResultsPanelHandler">
            <enabledWhen><reference definitionId="org.jkiss.dbeaver.core.ui.sql.editor"/></enabledWhen>
        </handler>
        <handler commandId="org.jkiss.dbeaver.ui.editors.sql.switch.panel" class="org.jkiss.dbeaver.ui.editors.sql.handlers.SwitchPanelHandler">
            <enabledWhen><reference definitionId="org.jkiss.dbeaver.core.ui.sql.editor"/></enabledWhen>
        </handler>
        <handler commandId="org.jkiss.dbeaver.ui.editors.sql.run.explain" class="org.jkiss.dbeaver.ui.editors.sql.handlers.ExecuteHandler">
            <enabledWhen>
                <with variable="activeEditor">
                    <adapt type="org.jkiss.dbeaver.ui.editors.sql.SQLEditor">
                        <test property="org.jkiss.dbeaver.ui.editors.sql.canExplain"/>
                    </adapt>
                </with>
            </enabledWhen>
        </handler>
        <handler commandId="org.jkiss.dbeaver.ui.editors.sql.load.plan" class="org.jkiss.dbeaver.ui.editors.sql.handlers.ExecuteHandler">
            <enabledWhen>
                <with variable="activeEditor">
                    <adapt type="org.jkiss.dbeaver.ui.editors.sql.SQLEditor">
                        <test property="org.jkiss.dbeaver.ui.editors.sql.canExplain"/>
                    </adapt>
                </with>
            </enabledWhen>
        </handler>
        <handler commandId="org.jkiss.dbeaver.ui.editors.sql.close.tab" class="org.jkiss.dbeaver.ui.editors.sql.handlers.CloseTabHandler">
            <enabledWhen><reference definitionId="org.jkiss.dbeaver.core.ui.sql.editor"/></enabledWhen>
        </handler>
        <handler commandId="org.jkiss.dbeaver.ui.editors.sql.navigate.object" class="org.jkiss.dbeaver.ui.editors.sql.handlers.NavigateObjectHandler">
            <enabledWhen>
                <with variable="activeEditor">
                    <adapt type="org.jkiss.dbeaver.ui.editors.sql.SQLEditorBase">
                        <test property="org.jkiss.dbeaver.ui.editors.sql.canNavigate"/>
                    </adapt>
                </with>
            </enabledWhen>
        </handler>
        <handler commandId="org.jkiss.dbeaver.ui.editors.sql.assist.templates" class="org.jkiss.dbeaver.ui.editors.sql.handlers.AssistTemplatesHandler">
            <enabledWhen>
                <with variable="activeEditor">
                    <adapt type="org.jkiss.dbeaver.ui.editors.sql.SQLEditorBase"/>
                </with>
            </enabledWhen>
        </handler>
        <handler commandId="org.jkiss.dbeaver.ui.editors.sql.sync.connection" class="org.jkiss.dbeaver.ui.editors.sql.handlers.SyncConnectionHandler">
            <enabledWhen>
                <with variable="activeEditor">
                    <instanceof value="org.jkiss.dbeaver.model.IDataSourceContainerProviderEx"/>
                </with>
            </enabledWhen>
        </handler>
        <handler commandId="org.jkiss.dbeaver.ui.editors.sql.sync.auto" class="org.jkiss.dbeaver.ui.editors.sql.handlers.SyncConnectionAutoHandler"/>
        <handler commandId="org.jkiss.dbeaver.ui.editors.sql.export.data" class="org.jkiss.dbeaver.ui.editors.sql.handlers.ExportDataHandler">
            <enabledWhen>
                <with variable="activeEditor">
                    <adapt type="org.jkiss.dbeaver.ui.editors.sql.SQLEditor">
                        <test property="org.jkiss.dbeaver.ui.editors.sql.canExport"/>
                    </adapt>
                </with>
            </enabledWhen>
        </handler>

        <!-- Text editor handlers -->
        <handler commandId="org.jkiss.dbeaver.ui.editors.sql.save.file" class="org.jkiss.dbeaver.ui.editors.text.handlers.SaveTextFileHandler">
            <enabledWhen>
                <with variable="activeEditor">
                    <test property="org.jkiss.dbeaver.ui.editors.text.canSave"/>
                </with>
            </enabledWhen>
        </handler>
        <handler commandId="org.jkiss.dbeaver.ui.editors.sql.open.file" class="org.jkiss.dbeaver.ui.editors.text.handlers.LoadTextFileHandler">
            <enabledWhen>
                <with variable="activeEditor">
                    <test property="org.jkiss.dbeaver.ui.editors.text.canLoad"/>
                </with>
            </enabledWhen>
        </handler>
        <handler commandId="org.jkiss.dbeaver.ui.editors.sql.morph.delimited.list" class="org.jkiss.dbeaver.ui.editors.text.handlers.MorphDelimitedListHandler">
            <enabledWhen>
                <with variable="activeEditor">
                    <test property="org.jkiss.dbeaver.ui.editors.text.canComment" value="single"/>
                </with>
            </enabledWhen>
        </handler>
        <handler commandId="org.jkiss.dbeaver.ui.editors.sql.comment.single" class="org.jkiss.dbeaver.ui.editors.text.handlers.ToggleSingleLineCommentHandler">
            <enabledWhen>
                <with variable="activeEditor">
                    <test property="org.jkiss.dbeaver.ui.editors.text.canComment" value="single"/>
                </with>
            </enabledWhen>
        </handler>
        <handler commandId="org.jkiss.dbeaver.ui.editors.sql.comment.multi" class="org.jkiss.dbeaver.ui.editors.text.handlers.ToggleMultiLineCommentHandler">
            <enabledWhen>
                <with variable="activeEditor">
                    <test property="org.jkiss.dbeaver.ui.editors.text.canComment" value="single"/>
                </with>
            </enabledWhen>
        </handler>
        <handler commandId="org.jkiss.dbeaver.ui.editors.sql.word.wrap" class="org.jkiss.dbeaver.ui.editors.text.handlers.ToggleWordWrapHandler">
            <enabledWhen>
                <with variable="activeEditor">
                    <test property="org.jkiss.dbeaver.ui.editors.text.available"/>
                </with>
            </enabledWhen>
        </handler>
        <handler commandId="org.jkiss.dbeaver.ui.editors.sql.gotoMatchingBracket" class="org.jkiss.dbeaver.ui.editors.sql.handlers.GoToMatchingBracketHandler">
            <enabledWhen><reference definitionId="org.jkiss.dbeaver.core.ui.sql.editor.base"/></enabledWhen>
        </handler>

    </extension>

    <extension point="org.eclipse.ui.bindings">

        <!-- SQL Editor -->
        <!--<key commandId="org.jkiss.dbeaver.core.sql.editor.open" schemeId="org.eclipse.ui.defaultAcceleratorConfiguration" sequence="CTRL+L"/>-->
        <key commandId="org.jkiss.dbeaver.core.sql.editor.recent" contextId="org.jkiss.dbeaver.ui.context.navigator" schemeId="org.eclipse.ui.defaultAcceleratorConfiguration" sequence="CTRL+Enter"/>
        <key commandId="org.jkiss.dbeaver.ui.editors.sql.sync.connection" contextId="org.jkiss.dbeaver.ui.context.navigator" schemeId="org.eclipse.ui.defaultAcceleratorConfiguration" sequence="CTRL+SHIFT+."/>

        <key commandId="org.jkiss.dbeaver.ui.editors.sql.run.statement" contextId="org.jkiss.dbeaver.ui.editors.sql.script.focused" schemeId="org.eclipse.ui.defaultAcceleratorConfiguration" sequence="CTRL+Enter"/>
        <key commandId="org.jkiss.dbeaver.ui.editors.sql.run.statementNew" contextId="org.jkiss.dbeaver.ui.editors.sql.script.focused" schemeId="org.eclipse.ui.defaultAcceleratorConfiguration" sequence="CTRL+\"/>
        <key commandId="org.jkiss.dbeaver.ui.editors.sql.run.script" contextId="org.jkiss.dbeaver.ui.editors.sql.script.focused" schemeId="org.eclipse.ui.defaultAcceleratorConfiguration" sequence="ALT+X"/>
        <key commandId="org.jkiss.dbeaver.ui.editors.sql.run.scriptNew" contextId="org.jkiss.dbeaver.ui.editors.sql.script.focused" schemeId="org.eclipse.ui.defaultAcceleratorConfiguration" sequence="CTRL+ALT+SHIFT+X"/>
        <key commandId="org.jkiss.dbeaver.ui.editors.sql.run.count" contextId="org.jkiss.dbeaver.ui.editors.sql.script.focused" schemeId="org.eclipse.ui.defaultAcceleratorConfiguration" sequence="CTRL+ALT+SHIFT+C"/>
        <key commandId="org.jkiss.dbeaver.ui.editors.sql.run.all.rows" contextId="org.jkiss.dbeaver.ui.editors.sql.script.focused" schemeId="org.eclipse.ui.defaultAcceleratorConfiguration" sequence="CTRL+ALT+SHIFT+A"/>
        <key commandId="org.jkiss.dbeaver.ui.editors.sql.run.expression" contextId="org.jkiss.dbeaver.ui.editors.sql.script.focused" schemeId="org.eclipse.ui.defaultAcceleratorConfiguration" sequence="CTRL+ALT+'"/>
        <key commandId="org.jkiss.dbeaver.ui.editors.sql.run.explain" contextId="org.jkiss.dbeaver.ui.editors.sql.script.focused" schemeId="org.eclipse.ui.defaultAcceleratorConfiguration" sequence="CTRL+SHIFT+E"/>
         
        <key commandId="org.jkiss.dbeaver.ui.editors.sql.close.tab" contextId="org.jkiss.dbeaver.ui.editors.sql.script" schemeId="org.eclipse.ui.defaultAcceleratorConfiguration" sequence="CTRL+SHIFT+\"/>

        <key commandId="org.jkiss.dbeaver.ui.editors.sql.navigate.object" contextId="org.jkiss.dbeaver.ui.editors.sql.script.focused" schemeId="org.eclipse.ui.defaultAcceleratorConfiguration" sequence="F4"/>
        <key commandId="org.jkiss.dbeaver.ui.editors.sql.query.next" contextId="org.jkiss.dbeaver.ui.editors.sql.script.focused" schemeId="org.eclipse.ui.defaultAcceleratorConfiguration" sequence="ALT+ARROW_DOWN"/>
        <key commandId="org.jkiss.dbeaver.ui.editors.sql.query.prev" contextId="org.jkiss.dbeaver.ui.editors.sql.script.focused" schemeId="org.eclipse.ui.defaultAcceleratorConfiguration" sequence="ALT+ARROW_UP"/>
        <key commandId="org.jkiss.dbeaver.ui.editors.sql.show.output" contextId="org.jkiss.dbeaver.ui.editors.sql.script" schemeId="org.eclipse.ui.defaultAcceleratorConfiguration" sequence="CTRL+SHIFT+O"/>
        <!-- <key commandId="org.jkiss.dbeaver.ui.editors.sql.show.log" contextId="org.jkiss.dbeaver.ui.editors.sql.script" schemeId="org.eclipse.ui.defaultAcceleratorConfiguration"/> -->

        <key commandId="org.jkiss.dbeaver.ui.editors.sql.toggle.result.panel" contextId="org.jkiss.dbeaver.ui.editors.sql.script" schemeId="org.eclipse.ui.defaultAcceleratorConfiguration" sequence="CTRL+6"/>
        <key commandId="org.jkiss.dbeaver.ui.editors.sql.maximize.result.panel" contextId="org.jkiss.dbeaver.ui.editors.sql.script" schemeId="org.eclipse.ui.defaultAcceleratorConfiguration" sequence="CTRL+SHIFT+6"/>
        <key commandId="org.jkiss.dbeaver.ui.editors.sql.switch.panel" contextId="org.jkiss.dbeaver.ui.editors.sql.script" schemeId="org.eclipse.ui.defaultAcceleratorConfiguration" sequence="ALT+6"/>
        <!--<key commandId="org.jkiss.dbeaver.ui.editors.sql.assist.templates" contextId="org.jkiss.dbeaver.ui.editors.sql" schemeId="org.eclipse.ui.defaultAcceleratorConfiguration" sequence="CTRL+ALT+SPACE"/>-->
        <key commandId="org.jkiss.dbeaver.ui.editors.sql.open.file" contextId="org.jkiss.dbeaver.ui.editors.sql" schemeId="org.eclipse.ui.defaultAcceleratorConfiguration" sequence="CTRL+SHIFT+O"/>

        <key commandId="org.jkiss.dbeaver.ui.editors.sql.comment.single" contextId="org.jkiss.dbeaver.ui.editors.sql" schemeId="org.eclipse.ui.defaultAcceleratorConfiguration" sequence="CTRL+/"/>
        <key commandId="org.jkiss.dbeaver.ui.editors.sql.comment.multi" contextId="org.jkiss.dbeaver.ui.editors.sql" schemeId="org.eclipse.ui.defaultAcceleratorConfiguration" sequence="CTRL+SHIFT+/"/>

        <key commandId="org.jkiss.dbeaver.ui.editors.sql.word.wrap" contextId="org.jkiss.dbeaver.ui.editors.sql" schemeId="org.eclipse.ui.defaultAcceleratorConfiguration" sequence="CTRL+ALT+SHIFT+W"/>
        <key commandId="org.jkiss.dbeaver.ui.editors.sql.rename" contextId="org.jkiss.dbeaver.ui.editors.sql.script" schemeId="org.eclipse.ui.defaultAcceleratorConfiguration" sequence="CTRL+F2"/>

        <key commandId="org.jkiss.dbeaver.ui.editors.text.content.format" contextId="org.eclipse.ui.contexts.window" schemeId="org.eclipse.ui.defaultAcceleratorConfiguration" sequence="CTRL+SHIFT+F"/>

        <!-- SQL editor open shortcuts. On MacOS we can't use functional key as defaults. On Linux they also have some special OS-wide meaning. -->
        <key commandId="org.jkiss.dbeaver.core.sql.editor.open" contextId="org.jkiss.dbeaver.ui.perspective" schemeId="org.eclipse.ui.defaultAcceleratorConfiguration" platform="win32" sequence="F3"/>
        <key commandId="org.jkiss.dbeaver.core.sql.editor.open" contextId="org.jkiss.dbeaver.ui.perspective" schemeId="org.eclipse.ui.defaultAcceleratorConfiguration" sequence="CTRL+["/>
        <key commandId="org.jkiss.dbeaver.core.sql.editor.create" contextId="org.jkiss.dbeaver.ui.perspective" schemeId="org.eclipse.ui.defaultAcceleratorConfiguration" platform="win32" sequence="CTRL+F3"/>
        <key commandId="org.jkiss.dbeaver.core.sql.editor.create" contextId="org.jkiss.dbeaver.ui.perspective" schemeId="org.eclipse.ui.defaultAcceleratorConfiguration" sequence="CTRL+]"/>

        <key commandId="org.jkiss.dbeaver.ui.editors.sql.gotoMatchingBracket" contextId="org.jkiss.dbeaver.ui.editors.sql" schemeId="org.eclipse.ui.defaultAcceleratorConfiguration" sequence="CTRL+SHIFT+P"/>
    </extension>

    <extension point="org.eclipse.ui.menus">
        <!-- SQL editor menu -->
        <menuContribution allPopups="false" locationURI="menu:org.eclipse.ui.main.menu?after=additions">
            <menu id="SQLEditorMenu" label="%menu.sqleditor">
                <command commandId="org.jkiss.dbeaver.core.sql.editor.open"/>
                <command commandId="org.jkiss.dbeaver.core.sql.editor.recent"/>
                <command commandId="org.jkiss.dbeaver.core.sql.editor.create"/>
                <separator name="execute" visible="true"/>
                <command commandId="org.jkiss.dbeaver.ui.editors.sql.run.statement">
                    <visibleWhen>
                        <with variable="activeEditor">
                            <instanceof value="org.jkiss.dbeaver.ui.editors.sql.SQLEditor"/>
                        </with>
                    </visibleWhen>
                </command>
                <command commandId="org.jkiss.dbeaver.ui.editors.sql.run.statementNew">
                    <visibleWhen>
                        <with variable="activeEditor">
                            <instanceof value="org.jkiss.dbeaver.ui.editors.sql.SQLEditor"/>
                        </with>
                    </visibleWhen>
                </command>
                <command commandId="org.jkiss.dbeaver.ui.editors.sql.run.script">
                    <visibleWhen>
                        <with variable="activeEditor">
                            <instanceof value="org.jkiss.dbeaver.ui.editors.sql.SQLEditor"/>
                        </with>
                    </visibleWhen>
                </command>
                <command commandId="org.jkiss.dbeaver.ui.editors.sql.run.scriptNew">
                    <visibleWhen>
                        <with variable="activeEditor">
                            <instanceof value="org.jkiss.dbeaver.ui.editors.sql.SQLEditor"/>
                        </with>
                    </visibleWhen>
                </command>
                <command commandId="org.jkiss.dbeaver.ui.editors.sql.run.count">
                    <visibleWhen>
                        <with variable="activeEditor">
                            <instanceof value="org.jkiss.dbeaver.ui.editors.sql.SQLEditor"/>
                        </with>
                    </visibleWhen>
                </command>
                <command commandId="org.jkiss.dbeaver.ui.editors.sql.run.all.rows">
                    <visibleWhen>
                        <with variable="activeEditor">
                            <instanceof value="org.jkiss.dbeaver.ui.editors.sql.SQLEditor"/>
                        </with>
                    </visibleWhen>
                </command>
                <command commandId="org.jkiss.dbeaver.ui.editors.sql.run.expression">
                    <visibleWhen>
                        <with variable="activeEditor">
                            <instanceof value="org.jkiss.dbeaver.ui.editors.sql.SQLEditor"/>
                        </with>
                    </visibleWhen>
                </command>
                <separator name="query" visible="true"/>
                <separator name="plan" visible="true"/>
                <command commandId="org.jkiss.dbeaver.ui.editors.sql.run.explain">
                    <visibleWhen>
                        <with variable="activeEditor">
                            <instanceof value="org.jkiss.dbeaver.ui.editors.sql.SQLEditor"/>
                        </with>
                    </visibleWhen>
                </command>
                <command commandId="org.jkiss.dbeaver.ui.editors.sql.load.plan">
                    <visibleWhen>
                        <with variable="activeEditor">
                            <instanceof value="org.jkiss.dbeaver.ui.editors.sql.SQLEditor"/>
                        </with>
                    </visibleWhen>
                </command>
                <separator name="files" visible="true"/>
                <command commandId="org.jkiss.dbeaver.ui.editors.sql.open.file">
                    <visibleWhen>
                        <with variable="activeEditor">
                            <instanceof value="org.jkiss.dbeaver.ui.editors.sql.SQLEditor"/>
                        </with>
                    </visibleWhen>
                </command>
                <command commandId="org.jkiss.dbeaver.ui.editors.sql.save.file">
                    <visibleWhen>
                        <with variable="activeEditor">
                            <instanceof value="org.jkiss.dbeaver.ui.editors.sql.SQLEditor"/>
                        </with>
                    </visibleWhen>
                </command>
                <separator name="misc" visible="true"/>
                <command commandId="org.jkiss.dbeaver.ui.tools.select.connection"/>
                <command commandId="org.jkiss.dbeaver.ui.tools.select.schema"/>
                <command commandId="org.jkiss.dbeaver.ui.editors.sql.toggle.result.panel"/>
                <command commandId="org.jkiss.dbeaver.ui.editors.sql.maximize.result.panel" style="push"/>
                <command commandId="org.jkiss.dbeaver.ui.editors.sql.switch.panel"/>
            </menu>
        </menuContribution>

        <menuContribution allPopups="false" locationURI="popup:org.jkiss.dbeaver.ui.editors.sql.SQLEditor.EditorContext?after=sql.additions">
            <menu id="org.jkiss.dbeaver.ui.editors.sql.SQLEditor.execute" label="%menu.org.jkiss.dbeaver.ui.editors.sql.SQLEditor.execute.label" icon="platform:/plugin/org.jkiss.dbeaver.ui/icons/sql/sql_exec.png">
                <command commandId="org.jkiss.dbeaver.ui.editors.sql.run.statement"/>
                <command commandId="org.jkiss.dbeaver.ui.editors.sql.run.statementNew"/>
                <command commandId="org.jkiss.dbeaver.ui.editors.sql.run.script"/>
                <command commandId="org.jkiss.dbeaver.ui.editors.sql.run.scriptNew"/>
                <separator name="additions_extra" visible="true"/>
                <command commandId="org.jkiss.dbeaver.ui.editors.sql.run.count"/>
                <command commandId="org.jkiss.dbeaver.ui.editors.sql.run.all.rows"/>
                <command commandId="org.jkiss.dbeaver.ui.editors.sql.run.expression"/>
                <command commandId="org.jkiss.dbeaver.ui.editors.sql.export.data"/>
<<<<<<< HEAD
                <separator name="plans" visible="true"/>
                <command commandId="org.jkiss.dbeaver.ui.editors.sql.run.explain"/>
                <command commandId="org.jkiss.dbeaver.ui.editors.sql.load.plan"/>
=======
                <separator name="additions_plan" visible="true"/>
                <command commandId="org.jkiss.dbeaver.ui.editors.sql.run.explain"/>
                <separator name="plan" visible="true"/>
>>>>>>> e01cf2c1
                <separator name="additions_active_object" visible="true"/>
                <command commandId="org.jkiss.dbeaver.ui.tools.select.connection"/>
                <command commandId="org.jkiss.dbeaver.ui.tools.select.schema"/>
            </menu>
            <menu id="org.jkiss.dbeaver.ui.editors.sql.SQLEditor.file" label="%menu.org.jkiss.dbeaver.ui.editors.sql.SQLEditor.file.label">
                <command commandId="org.jkiss.dbeaver.ui.editors.sql.rename"/>
                <command commandId="org.eclipse.ui.file.revert"/>
                <command commandId="org.jkiss.dbeaver.ui.editors.sql.open.file"/>
                <command commandId="org.jkiss.dbeaver.ui.editors.sql.save.file"/>
            </menu>
        </menuContribution>
        <menuContribution allPopups="false" locationURI="popup:org.jkiss.dbeaver.ui.editors.sql.SQLEditor.EditorContext?after=sql.extras">
            <menu id="org.jkiss.dbeaver.ui.editors.sql.SQLEditor.layout" label="%menu.org.jkiss.dbeaver.ui.editors.sql.SQLEditor.layout.label">
                <dynamic id="org.jkiss.dbeaver.ui.editors.sql.SQLEditor.layout.resultSet.orientation" class="org.jkiss.dbeaver.ui.editors.sql.SQLEditor$ResultSetOrientationMenuContributor"/>
                <separator name="layout_toggles" visible="true"/>
                <command commandId="org.jkiss.dbeaver.ui.editors.sql.toggle.result.panel"/>
                <command commandId="org.jkiss.dbeaver.ui.editors.sql.maximize.result.panel"/>
                <command commandId="org.jkiss.dbeaver.ui.editors.sql.switch.panel"/>
            </menu>
        </menuContribution>
        <menuContribution allPopups="false" locationURI="popup:org.jkiss.dbeaver.ui.editors.sql.SQLEditor.EditorContext?after=group.copy">
            <command commandId="org.jkiss.dbeaver.core.edit.copy.special"/>
        </menuContribution>

        <menuContribution allPopups="false" locationURI="popup:org.eclipse.ui.popup.any?after=generate">
            <menu label="%menu.database.sql.generate" icon="platform:/plugin/org.jkiss.dbeaver.ui/icons/misc/sql.png">
                <visibleWhen>
                    <with variable="activePart">
                        <test property="org.jkiss.dbeaver.ui.editors.sql.util.canGenerate"/>
                    </with>
                </visibleWhen>
                <dynamic id="org.jkiss.dbeaver.core.menu.sql.generate" class="org.jkiss.dbeaver.ui.editors.sql.generator.GenerateSQLContributor"/>
            </menu>
        </menuContribution>

    </extension>

    <extension point="org.eclipse.ui.themes">

        <!-- Colors for SQL editor -->
        <themeElementCategory label="%themeElementCategory.org.jkiss.dbeaver.ui.presentation.sql.label" id="org.jkiss.dbeaver.ui.presentation.sql">
            <description>%themeElementCategory.org.jkiss.dbeaver.ui.presentation.sql.description</description>
        </themeElementCategory>

        <fontDefinition
            id="org.jkiss.dbeaver.sql.editor.font.output"
            categoryId="org.jkiss.dbeaver.ui.presentation.sql"
            label="%fontDefinition.org.jkiss.dbeaver.sql.editor.font.output.label"
            value="Courier New-regular-10">
            <description>%fontDefinition.org.jkiss.dbeaver.sql.editor.font.output.description</description>
            <fontValue os="linux" value="Monospace-regular-10"/>
            <fontValue os="macosx" value="Courier-regular-11"/>
        </fontDefinition>

        <colorDefinition
            label="%colorDefinition.org.jkiss.dbeaver.sql.editor.color.keyword.foreground.label"
            categoryId="org.jkiss.dbeaver.ui.presentation.sql"
            id="org.jkiss.dbeaver.sql.editor.color.keyword.foreground"
            value="COLOR_DARK_RED">
            <description>%colorDefinition.org.jkiss.dbeaver.sql.editor.color.keyword.foreground.description</description>
        </colorDefinition>
        <colorDefinition
            label="%colorDefinition.org.jkiss.dbeaver.sql.editor.color.datatype.foreground.label"
            categoryId="org.jkiss.dbeaver.ui.presentation.sql"
            id="org.jkiss.dbeaver.sql.editor.color.datatype.foreground"
            value="COLOR_DARK_BLUE">
            <description>%colorDefinition.org.jkiss.dbeaver.sql.editor.color.datatype.foreground.description</description>
        </colorDefinition>
        <colorDefinition
            label="%colorDefinition.org.jkiss.dbeaver.sql.editor.color.string.foreground.label"
            categoryId="org.jkiss.dbeaver.ui.presentation.sql"
            id="org.jkiss.dbeaver.sql.editor.color.string.foreground"
            value="COLOR_DARK_GREEN">
            <description>%colorDefinition.org.jkiss.dbeaver.sql.editor.color.string.foreground.description</description>
        </colorDefinition>
        <colorDefinition
            label="%colorDefinition.org.jkiss.dbeaver.sql.editor.color.number.foreground.label"
            categoryId="org.jkiss.dbeaver.ui.presentation.sql"
            id="org.jkiss.dbeaver.sql.editor.color.number.foreground"
            value="COLOR_BLUE">
            <description>%colorDefinition.org.jkiss.dbeaver.sql.editor.color.number.foreground.description</description>
        </colorDefinition>
        <colorDefinition
            label="%colorDefinition.org.jkiss.dbeaver.sql.editor.color.comment.foreground.label"
            categoryId="org.jkiss.dbeaver.ui.presentation.sql"
            id="org.jkiss.dbeaver.sql.editor.color.comment.foreground"
            value="COLOR_DARK_GRAY">
            <description>%colorDefinition.org.jkiss.dbeaver.sql.editor.color.comment.foreground.description</description>
        </colorDefinition>
        <colorDefinition
            label="%colorDefinition.org.jkiss.dbeaver.sql.editor.color.delimiter.foreground.label"
            categoryId="org.jkiss.dbeaver.ui.presentation.sql"
            id="org.jkiss.dbeaver.sql.editor.color.delimiter.foreground"
            value="COLOR_RED">
            <description>%colorDefinition.org.jkiss.dbeaver.sql.editor.color.delimiter.foreground.description</description>
        </colorDefinition>
        <colorDefinition
            label="%colorDefinition.org.jkiss.dbeaver.sql.editor.color.command.foreground.label"
            categoryId="org.jkiss.dbeaver.ui.presentation.sql"
            id="org.jkiss.dbeaver.sql.editor.color.command.foreground"
            value="COLOR_DARK_MAGENTA">
            <description>%colorDefinition.org.jkiss.dbeaver.sql.editor.color.command.foreground.description</description>
        </colorDefinition>
        <colorDefinition
            label="%colorDefinition.org.jkiss.dbeaver.sql.editor.color.parameter.foreground.label"
            categoryId="org.jkiss.dbeaver.ui.presentation.sql"
            id="org.jkiss.dbeaver.sql.editor.color.parameter.foreground"
            value="COLOR_DARK_BLUE">
            <description>%colorDefinition.org.jkiss.dbeaver.sql.editor.color.parameter.foreground.description</description>
        </colorDefinition>
        <colorDefinition
            label="%colorDefinition.org.jkiss.dbeaver.sql.editor.color.text.foreground.label"
            categoryId="org.jkiss.dbeaver.ui.presentation.sql"
            id="org.jkiss.dbeaver.sql.editor.color.text.foreground"
            value="COLOR_BLACK">
            <description>%colorDefinition.org.jkiss.dbeaver.sql.editor.color.text.foreground.description</description>
        </colorDefinition>
        <colorDefinition
            label="%colorDefinition.org.jkiss.dbeaver.sql.editor.color.text.background.label"
            categoryId="org.jkiss.dbeaver.ui.presentation.sql"
            id="org.jkiss.dbeaver.sql.editor.color.text.background"
            value="COLOR_WHITE">
            <description>%colorDefinition.org.jkiss.dbeaver.sql.editor.color.text.background.description</description>
        </colorDefinition>
        <colorDefinition
            label="%colorDefinition.org.jkiss.dbeaver.sql.editor.color.disabled.background.label"
            categoryId="org.jkiss.dbeaver.ui.presentation.sql"
            id="org.jkiss.dbeaver.sql.editor.color.disabled.background"
            value="COLOR_WIDGET_BACKGROUND">
            <description>%colorDefinition.org.jkiss.dbeaver.sql.editor.color.disabled.background.description</description>
        </colorDefinition>

    </extension>

</plugin><|MERGE_RESOLUTION|>--- conflicted
+++ resolved
@@ -695,15 +695,10 @@
                 <command commandId="org.jkiss.dbeaver.ui.editors.sql.run.all.rows"/>
                 <command commandId="org.jkiss.dbeaver.ui.editors.sql.run.expression"/>
                 <command commandId="org.jkiss.dbeaver.ui.editors.sql.export.data"/>
-<<<<<<< HEAD
-                <separator name="plans" visible="true"/>
+                <separator name="additions_plan" visible="true"/>
                 <command commandId="org.jkiss.dbeaver.ui.editors.sql.run.explain"/>
                 <command commandId="org.jkiss.dbeaver.ui.editors.sql.load.plan"/>
-=======
-                <separator name="additions_plan" visible="true"/>
-                <command commandId="org.jkiss.dbeaver.ui.editors.sql.run.explain"/>
                 <separator name="plan" visible="true"/>
->>>>>>> e01cf2c1
                 <separator name="additions_active_object" visible="true"/>
                 <command commandId="org.jkiss.dbeaver.ui.tools.select.connection"/>
                 <command commandId="org.jkiss.dbeaver.ui.tools.select.schema"/>
