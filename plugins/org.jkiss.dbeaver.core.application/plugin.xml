<?xml version="1.0" encoding="utf-8"?>
<?eclipse version="3.2"?>


<!--
 * DBeaver - Universal Database Manager
 * Copyright (C) 2010-2017 Serge Rider (serge@jkiss.org)
 *
 * Licensed under the Apache License, Version 2.0 (the "License");
 * you may not use this file except in compliance with the License.
 * You may obtain a copy of the License at
 *
 *     http://www.apache.org/licenses/LICENSE-2.0
 *
 * Unless required by applicable law or agreed to in writing, software
 * distributed under the License is distributed on an "AS IS" BASIS,
 * WITHOUT WARRANTIES OR CONDITIONS OF ANY KIND, either express or implied.
 * See the License for the specific language governing permissions and
 * limitations under the License.
  -->

<<<<<<< HEAD
<plugin> 

  <extension point="org.eclipse.core.runtime.applications" id="standalone" name="HgAdmin Standalone"> 
    <application visible="true"> 
      <run class="org.jkiss.dbeaver.core.application.DBeaverApplication"/> 
    </application> 
  </extension>

  <extension point="org.eclipse.core.runtime.products" id="product"> 
    <product application="org.jkiss.dbeaver.core.application.standalone" description="%productSubTitle" name="%productName"> 
      <property name="aboutText" value="%aboutText"/>
      <property name="copyright" value="%productCopyright"/>  
      <property name="subTitle" value="%productSubTitle"/>  
      <property name="website" value="%productWebsite"/>  
      <property name="email" value="%productEmail"/>  
      <property name="versionUpdateURL" value="https://dbeaver.jkiss.org/product/version.xml"/>  
      <property name="windowImages" value="/icons/dbeaver16.png,/icons/dbeaver32.png,/icons/dbeaver48.png,/icons/dbeaver64.png,/icons/dbeaver256.png"/> 
      <property name="appName" value="%appName"/> 
      <property name="startupForegroundColor" value="000000"/>  
      <property name="startupMessageRect" value="323,275,242,25"/>  
      <property name="startupProgressRect" value="323,260,242,10"/>  
      <property name="versionInfoCoord" value="110,230"/>  
      <property name="versionInfoSize" value="12"/>  
      <property name="versionInfoColor" value="0,0,0"/>  
      <property name="applicationXMI" value="org.eclipse.platform/LegacyIDE.e4xmi"/>  
      <property name="cssTheme" value="org.eclipse.e4.ui.css.theme.e4_classic"/>  
      <property name="applicationCSSResources" value="platform:/plugin/org.eclipse.platform/images/"/>  
      <property name="rendererFactoryUri" value="bundleclass://org.jkiss.dbeaver.core/org.jkiss.dbeaver.ui.e4.DBeaverRendererFactory"/>  
      <property name="preferenceCustomization" value="plugin_customization.ini"/>  
      
    </product> 
  </extension>  

  <extension point="org.eclipse.ui.commands">    
  </extension>  

  <extension point="org.eclipse.ui.commandImages">    
  </extension>  

  <extension point="org.eclipse.ui.views"> 
    <view id="org.eclipse.ui.views.ProgressView" 
      icon="icons/progress_view.png" 
      category="org.eclipse.ui" 
      class="org.eclipse.ui.ExtensionFactory:progressView" 
      name="%view.progress.title"/>  
    <view id="org.eclipse.ui.texteditor.TemplatesView" 
      name="%view.templates.title" 
      icon="icons/templates_view.png" 
      category="org.eclipse.ui" 
      class="org.eclipse.ui.texteditor.templates.TemplatesView"/>  
    <!--view
=======
<plugin>

    <extension point="org.eclipse.core.runtime.applications" id="standalone" name="%extension.standalone.name">
        <application visible="true">
            <run class="org.jkiss.dbeaver.core.application.DBeaverApplication"/>
        </application>
    </extension>

    <extension point="org.eclipse.core.runtime.products" id="product">
        <product application="org.jkiss.dbeaver.core.application.standalone" description="%productSubTitle" name="%productName">
            <property name="aboutText" value="DBeaver - Universal Database Manager"/>
            <property name="copyright" value="%productCopyright"/>
            <property name="subTitle" value="%productSubTitle"/>
            <property name="website" value="%productWebsite"/>
            <property name="email" value="%productEmail"/>
            <property name="versionUpdateURL" value="https://dbeaver.jkiss.org/product/version.xml"/>
            <property name="windowImages" value="/icons/dbeaver16.png,/icons/dbeaver32.png,/icons/dbeaver48.png,/icons/dbeaver64.png,/icons/dbeaver256.png"/>
            <property name="appName" value="DBeaver"/>
            <property name="startupForegroundColor" value="000000"/>
            <property name="startupMessageRect" value="323,275,242,25"/>
            <property name="startupProgressRect" value="323,260,242,10"/>
            <property name="versionInfoCoord" value="110,230"/>
            <property name="versionInfoSize" value="12"/>
            <property name="versionInfoColor" value="0,0,0"/>
            <property name="applicationXMI" value="org.eclipse.platform/LegacyIDE.e4xmi"/>
            <property name="cssTheme" value="org.eclipse.e4.ui.css.theme.e4_classic"/>
            <property name="applicationCSSResources" value="platform:/plugin/org.eclipse.platform/images/"/>
            <property name="rendererFactoryUri" value="bundleclass://org.jkiss.dbeaver.core/org.jkiss.dbeaver.ui.e4.DBeaverRendererFactory"/>
            <property name="preferenceCustomization" value="plugin_customization.ini"/>

        </product>
    </extension>

    <extension point="org.jkiss.dbeaver.application">
        <application id="dbeaver-ce-standalone"
            name="%productName"
            description="%productSubTitle"/>
    </extension>

    <extension point="org.eclipse.ui.commands">
    </extension>

    <extension point="org.eclipse.ui.commandImages">
    </extension>

    <extension point="org.eclipse.ui.views">
        <view id="org.eclipse.ui.views.ProgressView"
            icon="icons/progress_view.png"
            category="org.eclipse.ui"
            class="org.eclipse.ui.ExtensionFactory:progressView"
            name="%view.progress.title"/>
        <view id="org.eclipse.ui.texteditor.TemplatesView"
            name="%view.templates.title"
            icon="icons/templates_view.png"
            category="org.eclipse.ui"
            class="org.eclipse.ui.texteditor.templates.TemplatesView"/>
        <!--view
>>>>>>> ad3288e4
            id="org.eclipse.help.ui.HelpView"
            category="org.jkiss.dbeaver.core.category"
            class="org.jkiss.dbeaver.ui.help.LightweightHelpView"
            allowMultiple="false"
            icon="icons/help.png"
            name="Help"/--> 
  </extension>  

  <extension point="org.eclipse.ui.handlers">    
  
  </extension>  

  <extension point="org.eclipse.ui.menus"> 
    <!-- Edit menu -->  
    <menuContribution allPopups="false" locationURI="menu:edit"> 
      <separator name="undoredo" visible="true"/>  
      <command commandId="org.eclipse.ui.edit.undo" label="%command.org.jkiss.dbeaver.core.edit.undo.name"/>  
      <command commandId="org.eclipse.ui.edit.redo" label="%command.org.jkiss.dbeaver.core.edit.redo.name"/>  
      <command commandId="org.eclipse.ui.edit.cut" label="%command.org.jkiss.dbeaver.core.edit.cut.name"/>  
      <command commandId="org.eclipse.ui.edit.copy" label="%command.org.jkiss.dbeaver.core.edit.copy.name"/>  
      <command commandId="org.jkiss.dbeaver.core.edit.copy.special" label="%command.org.jkiss.dbeaver.core.edit.copy.special.name"/>  
      <command commandId="org.eclipse.ui.edit.paste" label="%command.org.jkiss.dbeaver.core.edit.paste.name"/>  
      <command commandId="org.eclipse.ui.edit.delete" label="%command.org.jkiss.dbeaver.core.edit.delete.name"/>  
      <separator name="find.ext" visible="true"/>  
      <command commandId="org.eclipse.ui.edit.findReplace" label="%command.org.jkiss.dbeaver.core.edit.findreplace.name"/>  
      <command commandId="org.jkiss.dbeaver.core.navigator.bookmark.add" label="%command.org.jkiss.dbeaver.core.navigator.bookmark.add.name"/>  
      <separator name="additions" visible="true"/> 
    </menuContribution>  

    <!-- Edit menu -->  
    
    <menuContribution allPopups="false" locationURI="menu:org.eclipse.ui.main.menu?after=additions"> 
      <menu id="edit" label="%menu.edit"> 
        <command commandId="org.jkiss.dbeaver.ui.editors.sql.comment.single" label="%command.org.jkiss.dbeaver.core.edit.singlecomment.name">
          <visibleWhen checkEnabled="true"/>
        </command>  
        <command commandId="org.jkiss.dbeaver.ui.editors.sql.comment.multi" label="%command.org.jkiss.dbeaver.core.edit.multicomment.name">
          <visibleWhen checkEnabled="true"/>
        </command>  
        <command commandId="org.jkiss.dbeaver.ui.editors.sql.word.wrap" label="%command.org.jkiss.dbeaver.core.edit.togglewordwrap.name">
          <visibleWhen checkEnabled="true"/>
        </command>  
        <command commandId="org.eclipse.ui.edit.text.upperCase" label="%command.org.jkiss.dbeaver.core.edit.uppercase.name">
          <visibleWhen checkEnabled="true"/>
        </command>  
        <command commandId="org.eclipse.ui.edit.text.lowerCase" label="%command.org.jkiss.dbeaver.core.edit.lowercase.name">
          <visibleWhen checkEnabled="true"/>
        </command> 
      </menu> 
    </menuContribution>

    <!-- File menu-->

    <menuContribution allPopups="false" locationURI="menu:file?before=additions"> 
      <command commandId="org.eclipse.ui.newWizard" label="%command.org.jkiss.dbeaver.core.file.new.name" tooltip="%command.org.jkiss.dbeaver.core.file.save.description"/>  
      <command commandId="org.eclipse.ui.file.save" label="%command.org.jkiss.dbeaver.core.file.save.name" tooltip="%command.org.jkiss.dbeaver.core.file.save.description"/>  
      <command commandId="org.eclipse.ui.file.saveAs" label="%command.org.jkiss.dbeaver.core.file.saveas.name"/>  
      <command commandId="org.eclipse.ui.file.close" label="%command.org.jkiss.dbeaver.core.file.close.name"/>  
      <command commandId="org.eclipse.ui.file.print" label="%command.org.jkiss.dbeaver.core.file.print.name"/>  
      <command commandId="org.eclipse.ui.edit.rename" label="%command.org.jkiss.dbeaver.core.file.rename.name"/>  
      <command commandId="org.eclipse.ui.file.refresh" label="%command.org.jkiss.dbeaver.core.file.refresh.name"/>  
      
      <separator name="import-export" visible="true"/>  
      <command commandId="org.eclipse.ui.file.import" label="%command.org.jkiss.dbeaver.core.file.import.name"/>  
      <command commandId="org.eclipse.ui.file.export" label="%command.org.jkiss.dbeaver.core.file.export.name"/>  
      
      <separator name="properties" visible="true"/>  
      <command commandId="org.eclipse.ui.file.properties" label="%command.org.jkiss.dbeaver.core.file.properties.name"/>  
      
      <separator name="exit" visible="true"/>  
      <command commandId="org.eclipse.ui.file.exit" label="%command.org.jkiss.dbeaver.core.file.exit.name"/> 
    </menuContribution> 

    <!-- Navigation menu -->

    <menuContribution allPopups="false" locationURI="menu:org.eclipse.ui.main.menu?after=additions"> 
      <menu id="navigate" label="%menu.navigate"> 
        <command commandId="org.eclipse.ui.navigate.openResource" label="%command.org.jkiss.dbeaver.core.navigator.openSource.name"/>  
        <separator name="nav" visible="true"/>  
        <command commandId="org.eclipse.ui.navigate.backwardHistory" label="%command.org.jkiss.dbeaver.core.navigator.backwardHistory.name"/>  
        <command commandId="org.eclipse.ui.navigate.forwardHistory" label="%command.org.jkiss.dbeaver.core.navigator.forwardHistory.name"/> 
      </menu> 
    </menuContribution> 

    <!-- Window menu -->  

    <menuContribution allPopups="false" locationURI="menu:window?before=perspective"> 
      <separator name="perspective" visible="true"/>  
      <command commandId="org.eclipse.ui.window.customizePerspective" label="%command.org.jkiss.dbeaver.core.window.customizePerspective.name"/>  
      <command commandId="org.eclipse.ui.window.resetPerspective" label="%command.org.jkiss.dbeaver.core.window.resetPerspective.name"/>  
      <separator name="tabs" visible="true"/>  
      <menu label="%command.org.jkiss.dbeaver.core.window.navigation.name"> 
        <command commandId="org.eclipse.ui.navigate.nextTab" label="%command.org.jkiss.dbeaver.core.window.navigation.nextTab.name"/>  
        <command commandId="org.eclipse.ui.navigate.previousTab" label="%command.org.jkiss.dbeaver.core.window.navigation.previousTab.name"/>  
        <command commandId="org.eclipse.ui.navigate.nextSubTab" label="%command.org.jkiss.dbeaver.core.window.navigation.nextSubTab.name"/>  
        <command commandId="org.eclipse.ui.navigate.previousSubTab" label="%command.org.jkiss.dbeaver.core.window.navigation.previousSubTab.name"/>  
        <separator name="editors" visible="true"/>  
        <command commandId="org.eclipse.ui.window.nextEditor" label="%command.org.jkiss.dbeaver.core.window.navigation.nextEditor.name"/>  
        <command commandId="org.eclipse.ui.window.previousEditor" label="%command.org.jkiss.dbeaver.core.window.navigation.previousEditor.name"/>  
        <command commandId="org.eclipse.ui.window.switchToEditor" label="%command.org.jkiss.dbeaver.core.window.navigation.switchToEditor.name"/> 
      </menu>  
      <separator name="settings" visible="true"/>  
      <command commandId="org.eclipse.ui.window.preferences" label="%command.org.jkiss.dbeaver.core.window.preferences.name"/> 
    </menuContribution> 
  </extension>  

  <extension point="org.eclipse.ui.bindings"> 
    <scheme description="%productName" id="org.jkiss.dbeaver.defaultKeyScheme" name="%productName" parentId="org.eclipse.ui.defaultAcceleratorConfiguration"/>  
    
    <!-- Text editors -->  
    <key commandId="org.eclipse.ui.edit.text.openLocalFile" schemeId="org.eclipse.ui.defaultAcceleratorConfiguration" sequence="CTRL+O"/>  
    <key commandId="org.jkiss.dbeaver.core.sql.editor.open" schemeId="org.jkiss.dbeaver.defaultKeyScheme" sequence="F3"/>  
    <key commandId="org.jkiss.dbeaver.core.sql.editor.create" schemeId="org.eclipse.ui.defaultAcceleratorConfiguration" sequence="CTRL+F3"/>  
    
    <!-- Text editors -->  
    <key commandId="org.eclipse.ui.edit.text.contentAssist.proposals" contextId="org.jkiss.dbeaver.ui.editors.sql" schemeId="org.jkiss.dbeaver.defaultKeyScheme" sequence="CTRL+SPACE"/>  
    <key commandId="org.eclipse.ui.edit.text.hippieCompletion" contextId="org.jkiss.dbeaver.ui.editors.sql" schemeId="org.jkiss.dbeaver.defaultKeyScheme" sequence="CTRL+SHIFT+SPACE"/>  
    <key commandId="org.eclipse.ui.edit.text.contentAssist.contextInformation" contextId="org.jkiss.dbeaver.ui.editors.sql" schemeId="org.jkiss.dbeaver.defaultKeyScheme" sequence="CTRL+ALT+SPACE"/>  
    
    <!--<key commandId="org.eclipse.ui.edit.text.gotoLastEditPosition" contextId="org.eclipse.ui.contexts.window" schemeId="org.jkiss.dbeaver.defaultKeyScheme" sequence="CTRL+SHIFT+BS"/>-->  
    <key commandId="org.eclipse.ui.edit.text.goto.line" schemeId="org.jkiss.dbeaver.defaultKeyScheme" sequence="CTRL+G"/>  
    <key commandId="org.eclipse.ui.edit.text.moveLineDown" contextId="org.jkiss.dbeaver.ui.editors.sql" schemeId="org.jkiss.dbeaver.defaultKeyScheme" sequence="CTRL+SHIFT+ARROW_DOWN"/>  
    <key commandId="org.eclipse.ui.edit.text.moveLineUp" contextId="org.jkiss.dbeaver.ui.editors.sql" schemeId="org.jkiss.dbeaver.defaultKeyScheme" sequence="CTRL+SHIFT+ARROW_UP"/>  
    <!--<key commandId="org.eclipse.ui.edit.text.delete.line" contextId="org.eclipse.ui.contexts.window" schemeId="org.jkiss.dbeaver.defaultKeyScheme" sequence="CTRL+Y"/>-->  
    <key commandId="org.eclipse.ui.edit.text.join.lines" contextId="org.jkiss.dbeaver.ui.editors.sql" schemeId="org.jkiss.dbeaver.defaultKeyScheme" sequence="CTRL+SHIFT+J"/>  
    <key commandId="org.eclipse.ui.edit.text.upperCase" contextId="org.jkiss.dbeaver.ui.editors.sql" schemeId="org.jkiss.dbeaver.defaultKeyScheme" sequence="CTRL+SHIFT+U"/>  
    <key commandId="org.eclipse.ui.edit.text.lowerCase" contextId="org.jkiss.dbeaver.ui.editors.sql" schemeId="org.jkiss.dbeaver.defaultKeyScheme" sequence="CTRL+SHIFT+L"/>  
    <key commandId="org.eclipse.ui.help.dynamicHelp" contextId="org.eclipse.ui.contexts.window" schemeId="org.jkiss.dbeaver.defaultKeyScheme" sequence="F1"/> 
  </extension>  

  <extension point="org.eclipse.ui.preferencePages"> 
    <page id="org.jkiss.dbeaver.preferences.main" class="org.jkiss.dbeaver.ui.preferences.PrefPageDatabaseGeneral" name="%pref.page.name.db.configuration"> 
      <keywordReference id="org.jkiss.dbeaver.core.keyword.pref.db.general"/> 
    </page>  
    <page category="org.jkiss.dbeaver.preferences.main" id="org.jkiss.dbeaver.preferences.main.resultset" class="org.jkiss.dbeaver.ui.preferences.PrefPageResultSetMain" name="%pref.page.name.resultset"></page>  
    <page category="org.jkiss.dbeaver.preferences.main.resultset" id="org.jkiss.dbeaver.preferences.main.resultset.binaries" class="org.jkiss.dbeaver.ui.preferences.PrefPageResultSetBinaries" name="%pref.page.name.resultset.binaries"> 
      <keywordReference id="org.jkiss.dbeaver.core.keyword.pref.editor.content"/> 
    </page>  
    <page category="org.jkiss.dbeaver.preferences.main.resultset" id="org.jkiss.dbeaver.preferences.main.resultset.presentation" class="org.jkiss.dbeaver.ui.preferences.PrefPageResultSetPresentation" name="%pref.page.name.resultset.presentation"></page>  
    <page category="org.jkiss.dbeaver.preferences.main.resultset" id="org.jkiss.dbeaver.preferences.main.dataformat" class="org.jkiss.dbeaver.ui.preferences.PrefPageDataFormat" name="%pref.page.name.data.formats"> 
      <keywordReference id="org.jkiss.dbeaver.core.keyword.pref.db.dataformat"/> 
    </page>  
    <page category="org.jkiss.dbeaver.preferences.main" id="org.jkiss.dbeaver.preferences.main.connections" class="org.jkiss.dbeaver.ui.preferences.PrefPageConnections" name="%pref.page.name.connections"></page>  
    <page category="org.jkiss.dbeaver.preferences.main" id="org.jkiss.dbeaver.preferences.main.meta" class="org.jkiss.dbeaver.ui.preferences.PrefPageMetaData" name="%pref.page.name.meta"></page>  
    <page category="org.jkiss.dbeaver.preferences.main" id="org.jkiss.dbeaver.preferences.misc.qm" class="org.jkiss.dbeaver.ui.preferences.PrefPageQueryManager" name="%pref.page.name.query.manager"> 
      <keywordReference id="org.jkiss.dbeaver.core.keyword.pref.db.qm"/> 
    </page>  
    <page category="org.jkiss.dbeaver.preferences.main" id="org.jkiss.dbeaver.preferences.drivers" class="org.jkiss.dbeaver.ui.preferences.PrefPageDrivers" name="%pref.page.name.drivers"> 
      <keywordReference id="org.jkiss.dbeaver.core.keyword.pref.ui.general"/> 
    </page>  
    <page category="org.jkiss.dbeaver.preferences.drivers" id="org.jkiss.dbeaver.preferences.drivers.maven" class="org.jkiss.dbeaver.ui.preferences.PrefPageDriversMaven" name="%pref.page.name.drivers.maven"></page>  
    <page category="org.jkiss.dbeaver.preferences.main" id="org.jkiss.dbeaver.preferences.connectionTypes" class="org.jkiss.dbeaver.ui.preferences.PrefPageConnectionTypes" name="%pref.page.name.connectionTypes"/>  
    <page category="org.jkiss.dbeaver.preferences.main" id="org.jkiss.dbeaver.preferences.navigator" class="org.jkiss.dbeaver.ui.preferences.PrefPageDatabaseNavigator" name="%pref.page.name.navigator"/>  
    <page category="org.eclipse.ui.preferencePages.Editors" id="org.jkiss.dbeaver.preferences.main.entityeditor" class="org.jkiss.dbeaver.ui.preferences.PrefPageEntityEditor" name="%pref.page.name.entity.editor"> 
      <keywordReference id="org.jkiss.dbeaver.core.keyword.pref.editor.entity"/> 
    </page>  
    <page category="org.eclipse.ui.preferencePages.Editors" id="org.jkiss.dbeaver.preferences.main.sqleditor" class="org.jkiss.dbeaver.ui.preferences.PrefPageSQLEditor" name="%pref.page.name.sql.editor"> 
      <keywordReference id="org.jkiss.dbeaver.core.keyword.pref.editor.sql"/> 
    </page>  
    <page category="org.jkiss.dbeaver.preferences.main.sqleditor" id="org.jkiss.dbeaver.preferences.main.sqlexecute" class="org.jkiss.dbeaver.ui.preferences.PrefPageSQLExecute" name="%pref.page.name.sql.execute"/>  
    <page category="org.jkiss.dbeaver.preferences.main.sqleditor" id="org.jkiss.dbeaver.preferences.main.sql.completion" class="org.jkiss.dbeaver.ui.preferences.PrefPageSQLCompletion" name="%pref.page.name.sql.completion"/>  
    <page category="org.jkiss.dbeaver.preferences.main.sqleditor" id="org.jkiss.dbeaver.preferences.main.sql.format" class="org.jkiss.dbeaver.ui.preferences.PrefPageSQLFormat" name="%pref.page.name.sql.format"/>  
    <page category="org.jkiss.dbeaver.preferences.main.sqleditor" id="org.jkiss.dbeaver.preferences.main.sql.templates" class="org.jkiss.dbeaver.ui.preferences.PrefPageSQLTemplates" name="%pref.page.name.sql.templates"/>  
    <page category="org.eclipse.ui.preferencePages.Editors" id="org.jkiss.dbeaver.ui.editors.binary.pref.HexPreferencesPage" class="org.jkiss.dbeaver.ui.editors.binary.pref.HexPreferencesPage" name="%pref.page.name.binary.editor"> 
      <keywordReference id="org.jkiss.dbeaver.core.keyword.pref.editor.binary"/> 
    </page>  
    <page category="org.eclipse.ui.preferencePages.Workbench" id="org.jkiss.dbeaver.preferences.main.confirmations" class="org.jkiss.dbeaver.ui.preferences.PrefPageConfirmations" name="%pref.page.name.confirmations"/> 
  </extension>  
 
  <extension point="org.eclipse.ui.splashHandlers"> 
    <splashHandler class="org.jkiss.dbeaver.core.application.DBeaverSplashHandler" id="org.jkiss.dbeaver.ui.splash.interactive"></splashHandler>  
    <splashHandlerProductBinding productId="org.jkiss.dbeaver.core.application.product" splashId="org.jkiss.dbeaver.ui.splash.interactive"></splashHandlerProductBinding>  
  </extension>  
  
  <extension point="org.eclipse.ui.helpSupport"> 
    <config class="org.jkiss.dbeaver.ui.help.GitHubWikiHelpUI"></config> 
  </extension>  
  
  <extension point="org.jkiss.dbeaver.workbenchHandler"> 
    <workbenchWindowInitializer class="org.jkiss.dbeaver.core.application.WorkbenchInitializerNewConnection"/> 
  </extension>  
  
  <extension point="org.eclipse.ui.activities"> 
    <activity id="hideE4Activity" name="%activity.hideE4Activity.name"> 
      <enabledWhen> 
        <with variable="activePartId"> 
          <equals value="nonExistentPartId"/> 
        </with> 
      </enabledWhen> 
    </activity>  
    <!-- Hide Eclipse userstorage activities -->  
    <activityPatternBinding activityId="hideE4Activity" pattern="org.eclipse.userstorage.*"/> 
  </extension> 

</plugin><|MERGE_RESOLUTION|>--- conflicted
+++ resolved
@@ -19,10 +19,9 @@
  * limitations under the License.
   -->
 
-<<<<<<< HEAD
 <plugin> 
 
-  <extension point="org.eclipse.core.runtime.applications" id="standalone" name="HgAdmin Standalone"> 
+  <extension point="org.eclipse.core.runtime.applications" id="standalone" name="%extension.standalone.name"> 
     <application visible="true"> 
       <run class="org.jkiss.dbeaver.core.application.DBeaverApplication"/> 
     </application> 
@@ -53,6 +52,12 @@
     </product> 
   </extension>  
 
+  <extension point="org.jkiss.dbeaver.application">
+        <application id="dbeaver-ce-standalone"
+            name="%productName"
+            description="%productSubTitle"/>
+  </extension>
+  
   <extension point="org.eclipse.ui.commands">    
   </extension>  
 
@@ -71,65 +76,6 @@
       category="org.eclipse.ui" 
       class="org.eclipse.ui.texteditor.templates.TemplatesView"/>  
     <!--view
-=======
-<plugin>
-
-    <extension point="org.eclipse.core.runtime.applications" id="standalone" name="%extension.standalone.name">
-        <application visible="true">
-            <run class="org.jkiss.dbeaver.core.application.DBeaverApplication"/>
-        </application>
-    </extension>
-
-    <extension point="org.eclipse.core.runtime.products" id="product">
-        <product application="org.jkiss.dbeaver.core.application.standalone" description="%productSubTitle" name="%productName">
-            <property name="aboutText" value="DBeaver - Universal Database Manager"/>
-            <property name="copyright" value="%productCopyright"/>
-            <property name="subTitle" value="%productSubTitle"/>
-            <property name="website" value="%productWebsite"/>
-            <property name="email" value="%productEmail"/>
-            <property name="versionUpdateURL" value="https://dbeaver.jkiss.org/product/version.xml"/>
-            <property name="windowImages" value="/icons/dbeaver16.png,/icons/dbeaver32.png,/icons/dbeaver48.png,/icons/dbeaver64.png,/icons/dbeaver256.png"/>
-            <property name="appName" value="DBeaver"/>
-            <property name="startupForegroundColor" value="000000"/>
-            <property name="startupMessageRect" value="323,275,242,25"/>
-            <property name="startupProgressRect" value="323,260,242,10"/>
-            <property name="versionInfoCoord" value="110,230"/>
-            <property name="versionInfoSize" value="12"/>
-            <property name="versionInfoColor" value="0,0,0"/>
-            <property name="applicationXMI" value="org.eclipse.platform/LegacyIDE.e4xmi"/>
-            <property name="cssTheme" value="org.eclipse.e4.ui.css.theme.e4_classic"/>
-            <property name="applicationCSSResources" value="platform:/plugin/org.eclipse.platform/images/"/>
-            <property name="rendererFactoryUri" value="bundleclass://org.jkiss.dbeaver.core/org.jkiss.dbeaver.ui.e4.DBeaverRendererFactory"/>
-            <property name="preferenceCustomization" value="plugin_customization.ini"/>
-
-        </product>
-    </extension>
-
-    <extension point="org.jkiss.dbeaver.application">
-        <application id="dbeaver-ce-standalone"
-            name="%productName"
-            description="%productSubTitle"/>
-    </extension>
-
-    <extension point="org.eclipse.ui.commands">
-    </extension>
-
-    <extension point="org.eclipse.ui.commandImages">
-    </extension>
-
-    <extension point="org.eclipse.ui.views">
-        <view id="org.eclipse.ui.views.ProgressView"
-            icon="icons/progress_view.png"
-            category="org.eclipse.ui"
-            class="org.eclipse.ui.ExtensionFactory:progressView"
-            name="%view.progress.title"/>
-        <view id="org.eclipse.ui.texteditor.TemplatesView"
-            name="%view.templates.title"
-            icon="icons/templates_view.png"
-            category="org.eclipse.ui"
-            class="org.eclipse.ui.texteditor.templates.TemplatesView"/>
-        <!--view
->>>>>>> ad3288e4
             id="org.eclipse.help.ui.HelpView"
             category="org.jkiss.dbeaver.core.category"
             class="org.jkiss.dbeaver.ui.help.LightweightHelpView"
